--- conflicted
+++ resolved
@@ -177,6 +177,7 @@
             )
           : updatedTextElement.originalText,
         getFontString(updatedTextElement),
+        updatedTextElement.lineHeight,
       );
 
       let maxHeight = eMetrics.height;
@@ -215,7 +216,7 @@
           // update height of the editor after properties updated
           const font = getFontString(updatedTextElement);
           textElementHeight =
-            getApproxLineHeight(font) *
+            updatedTextElement.lineHeight *
             wrapText(
               updatedTextElement.originalText,
               font,
@@ -304,14 +305,7 @@
         editable.selectionEnd = editable.value.length - diff;
       }
 
-<<<<<<< HEAD
-      const lines = updatedTextElement.originalText.split("\n");
-      const lineHeight = updatedTextElement.containerId
-        ? approxLineHeight
-        : eMetrics.height / lines.length;
       let transformWidth = updatedTextElement.width;
-=======
->>>>>>> c170403b
       if (!container) {
         maxWidth = (appState.width - 8 - viewportX) / appState.zoom.value;
         textElementWidth = Math.min(textElementWidth, maxWidth);
@@ -340,13 +334,8 @@
       Object.assign(editable.style, {
         font: getFontString(updatedTextElement),
         // must be defined *after* font ¯\_(ツ)_/¯
-<<<<<<< HEAD
-        lineHeight: `${lineHeight}px`,
+        lineHeight: element.lineHeight,
         width: `${Math.min(textElementWidth, maxWidth)}px`,
-=======
-        lineHeight: element.lineHeight,
-        width: `${textElementWidth}px`,
->>>>>>> c170403b
         height: `${textElementHeight}px`,
         left: `${viewportX}px`,
         top: `${viewportY}px`,
