import { BOUND_TEXT_PADDING } from "../constants";
import { API } from "../tests/helpers/api";
import {
<<<<<<< HEAD
  computeContainerHeightForBoundText,
  computeBoundTextElementCoords,
=======
  computeContainerDimensionForBoundText,
  getContainerCoords,
>>>>>>> 8542c95a
  getMaxContainerWidth,
  getMaxContainerHeight,
  wrapText,
} from "./textElement";
import { FontString } from "./types";

describe("Test wrapText", () => {
  const font = "20px Cascadia, width: Segoe UI Emoji" as FontString;

  it("shouldn't add new lines for trailing spaces", () => {
    const text = "Hello whats up     ";
    const maxWidth = 200 - BOUND_TEXT_PADDING * 2;
    const res = wrapText(text, font, maxWidth);
    expect(res).toBe("Hello whats up    ");
  });

  it("should work with emojis", () => {
    const text = "😀";
    const maxWidth = 1;
    const res = wrapText(text, font, maxWidth);
    expect(res).toBe("😀");
  });

  it("should show the text correctly when min width reached", () => {
    const text = "Hello😀";
    const maxWidth = 10;
    const res = wrapText(text, font, maxWidth);
    expect(res).toBe("H\ne\nl\nl\no\n😀");
  });

  describe("When text doesn't contain new lines", () => {
    const text = "Hello whats up";

    [
      {
        desc: "break all words when width of each word is less than container width",
        width: 80,
        res: `Hello 
whats 
up`,
      },
      {
        desc: "break all characters when width of each character is less than container width",
        width: 25,
        res: `H
e
l
l
o
w
h
a
t
s
u
p`,
      },
      {
        desc: "break words as per the width",

        width: 140,
        res: `Hello whats 
up`,
      },
      {
        desc: "fit the container",

        width: 250,
        res: "Hello whats up",
      },
      {
        desc: "should push the word if its equal to max width",
        width: 60,
        res: `Hello
whats
up`,
      },
    ].forEach((data) => {
      it(`should ${data.desc}`, () => {
        const res = wrapText(text, font, data.width - BOUND_TEXT_PADDING * 2);
        expect(res).toEqual(data.res);
      });
    });
  });

  describe("When text contain new lines", () => {
    const text = `Hello
whats up`;
    [
      {
        desc: "break all words when width of each word is less than container width",
        width: 80,
        res: `Hello
whats 
up`,
      },
      {
        desc: "break all characters when width of each character is less than container width",
        width: 25,
        res: `H
e
l
l
o
w
h
a
t
s
u
p`,
      },
      {
        desc: "break words as per the width",

        width: 150,
        res: `Hello
whats up`,
      },
      {
        desc: "fit the container",

        width: 250,
        res: `Hello
whats up`,
      },
    ].forEach((data) => {
      it(`should respect new lines and ${data.desc}`, () => {
        const res = wrapText(text, font, data.width - BOUND_TEXT_PADDING * 2);
        expect(res).toEqual(data.res);
      });
    });
  });
  describe("When text is long", () => {
    const text = `hellolongtextthisiswhatsupwithyouIamtypingggggandtypinggg break it now`;
    [
      {
        desc: "fit characters of long string as per container width",
        width: 170,
        res: `hellolongtextth
isiswhatsupwith
youIamtypingggg
gandtypinggg 
break it now`,
      },

      {
        desc: "fit characters of long string as per container width and break words as per the width",

        width: 130,
        res: `hellolongte
xtthisiswha
tsupwithyou
Iamtypinggg
ggandtyping
gg break it
now`,
      },
      {
        desc: "fit the long text when container width is greater than text length and move the rest to next line",

        width: 600,
        res: `hellolongtextthisiswhatsupwithyouIamtypingggggandtypinggg 
break it now`,
      },
    ].forEach((data) => {
      it(`should ${data.desc}`, () => {
        const res = wrapText(text, font, data.width - BOUND_TEXT_PADDING * 2);
        expect(res).toEqual(data.res);
      });
    });
  });
});

describe("Test measureText", () => {
  describe("Test computeBoundTextElementCoords", () => {
    const params = { width: 200, height: 100, x: 10, y: 20 };

    it("should compute coords correctly when ellipse", () => {
      const element = API.createElement({
        type: "ellipse",
        ...params,
      });
      expect(computeBoundTextElementCoords(element)).toEqual({
        x: 44.2893218813452455,
        y: 39.64466094067262,
      });
    });

    it("should compute coords correctly when rectangle", () => {
      const element = API.createElement({
        type: "rectangle",
        ...params,
      });
      expect(computeBoundTextElementCoords(element)).toEqual({
        x: 15,
        y: 25,
      });
    });

    it("should compute coords correctly when diamond", () => {
      const element = API.createElement({
        type: "diamond",
        ...params,
      });
      expect(computeBoundTextElementCoords(element)).toEqual({
        x: 65,
        y: 50,
      });
    });
  });

  describe("Test computeContainerDimensionForBoundText", () => {
    const params = {
      width: 178,
      height: 194,
    };

    it("should compute container height correctly for rectangle", () => {
      const element = API.createElement({
        type: "rectangle",
        ...params,
      });
      expect(computeContainerDimensionForBoundText(150, element.type)).toEqual(
        160,
      );
    });

    it("should compute container height correctly for ellipse", () => {
      const element = API.createElement({
        type: "ellipse",
        ...params,
      });
      expect(computeContainerDimensionForBoundText(150, element.type)).toEqual(
        226,
      );
    });

    it("should compute container height correctly for diamond", () => {
      const element = API.createElement({
        type: "diamond",
        ...params,
      });
      expect(computeContainerDimensionForBoundText(150, element.type)).toEqual(
        320,
      );
    });
  });

  describe("Test getMaxContainerWidth", () => {
    const params = {
      width: 178,
      height: 194,
    };

    it("should return max width when container is rectangle", () => {
      const container = API.createElement({ type: "rectangle", ...params });
      expect(getMaxContainerWidth(container)).toBe(168);
    });

    it("should return max width when container is ellipse", () => {
      const container = API.createElement({ type: "ellipse", ...params });
      expect(getMaxContainerWidth(container)).toBe(116);
    });

    it("should return max width when container is diamond", () => {
      const container = API.createElement({ type: "diamond", ...params });
      expect(getMaxContainerWidth(container)).toBe(79);
    });
  });

  describe("Test getMaxContainerHeight", () => {
    const params = {
      width: 178,
      height: 194,
    };

    it("should return max height when container is rectangle", () => {
      const container = API.createElement({ type: "rectangle", ...params });
      expect(getMaxContainerHeight(container)).toBe(184);
    });

    it("should return max height when container is ellipse", () => {
      const container = API.createElement({ type: "ellipse", ...params });
      expect(getMaxContainerHeight(container)).toBe(127);
    });

    it("should return max height when container is diamond", () => {
      const container = API.createElement({ type: "diamond", ...params });
      expect(getMaxContainerHeight(container)).toBe(87);
    });
  });
});<|MERGE_RESOLUTION|>--- conflicted
+++ resolved
@@ -1,13 +1,8 @@
 import { BOUND_TEXT_PADDING } from "../constants";
 import { API } from "../tests/helpers/api";
 import {
-<<<<<<< HEAD
-  computeContainerHeightForBoundText,
+  computeContainerDimensionForBoundText,
   computeBoundTextElementCoords,
-=======
-  computeContainerDimensionForBoundText,
-  getContainerCoords,
->>>>>>> 8542c95a
   getMaxContainerWidth,
   getMaxContainerHeight,
   wrapText,
