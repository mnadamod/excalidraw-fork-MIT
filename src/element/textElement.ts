import { getSubtypeMethods, SubtypeMethods } from "../subtypes";
import { getFontString, arrayToMap, isTestEnv } from "../utils";
import {
  ExcalidrawElement,
  ExcalidrawTextContainer,
  ExcalidrawTextElement,
  ExcalidrawTextElementWithContainer,
  FontString,
  NonDeletedExcalidrawElement,
} from "./types";
import { mutateElement } from "./mutateElement";
import { BOUND_TEXT_PADDING, TEXT_ALIGN, VERTICAL_ALIGN } from "../constants";
import { MaybeTransformHandleType } from "./transformHandles";
import Scene from "../scene/Scene";
import { isTextElement } from ".";
import {
  isBoundToContainer,
  isImageElement,
  isArrowElement,
} from "./typeChecks";
import { LinearElementEditor } from "./linearElementEditor";
import { AppState } from "../types";
import { isTextBindableContainer } from "./typeChecks";
import { getElementAbsoluteCoords } from "../element";
import { getSelectedElements } from "../scene";
import { isHittingElementNotConsideringBoundingBox } from "./collision";
import {
  resetOriginalContainerCache,
  updateOriginalContainerCache,
} from "./textWysiwyg";

export const measureTextElement = function (element, next, maxWidth) {
  const map = getSubtypeMethods(element.subtype);
  if (map?.measureText) {
    return map.measureText(element, next, maxWidth);
  }

  const fontSize = next?.fontSize ?? element.fontSize;
  const font = getFontString({ fontSize, fontFamily: element.fontFamily });
  const text = next?.text ?? element.text;
  return measureText(text, font, maxWidth);
} as SubtypeMethods["measureText"];

export const wrapTextElement = function (element, containerWidth, next) {
  const map = getSubtypeMethods(element.subtype);
  if (map?.wrapText) {
    return map.wrapText(element, containerWidth, next);
  }

  const fontSize = next?.fontSize ?? element.fontSize;
  const font = getFontString({ fontSize, fontFamily: element.fontFamily });
  const text = next?.text ?? element.originalText;
  return wrapText(text, font, containerWidth);
} as SubtypeMethods["wrapText"];

export const normalizeText = (text: string) => {
  return (
    text
      // replace tabs with spaces so they render and measure correctly
      .replace(/\t/g, "        ")
      // normalize newlines
      .replace(/\r?\n|\r/g, "\n")
  );
};

export const redrawTextBoundingBox = (
  textElement: ExcalidrawTextElement,
  container: ExcalidrawElement | null,
) => {
  let maxWidth = undefined;

  const boundTextUpdates = {
    x: textElement.x,
    y: textElement.y,
    text: textElement.text,
    width: textElement.width,
    height: textElement.height,
  };

  boundTextUpdates.text = textElement.text;

  if (container) {
    maxWidth = getMaxContainerWidth(container);
<<<<<<< HEAD
    text = wrapTextElement(textElement, maxWidth);
  }
  const width = measureTextElement(
    textElement,
    { text: textElement.originalText },
    maxWidth,
  ).width;
  const { height, baseline } = measureTextElement(textElement, { text });
  const metrics = { width, height, baseline };
  let coordY = textElement.y;
  let coordX = textElement.x;
  // Maintain coordX for non left-aligned text in case the width has changed
  if (!container) {
    if (textElement.textAlign === TEXT_ALIGN.RIGHT) {
      coordX += textElement.width - metrics.width;
    } else if (textElement.textAlign === TEXT_ALIGN.CENTER) {
      coordX += textElement.width / 2 - metrics.width / 2;
    }
  }
  // Resize container and vertically center align the text
=======
    boundTextUpdates.text = wrapText(
      textElement.originalText,
      getFontString(textElement),
      maxWidth,
    );
  }
  const metrics = measureText(
    boundTextUpdates.text,
    getFontString(textElement),
  );

  boundTextUpdates.width = metrics.width;
  boundTextUpdates.height = metrics.height;

>>>>>>> 0e95e2b3
  if (container) {
    if (isArrowElement(container)) {
      const centerX = textElement.x + textElement.width / 2;
      const centerY = textElement.y + textElement.height / 2;
      const diffWidth = metrics.width - textElement.width;
      const diffHeight = metrics.height - textElement.height;
      boundTextUpdates.x = centerY - (textElement.height + diffHeight) / 2;
      boundTextUpdates.y = centerX - (textElement.width + diffWidth) / 2;
    } else {
      const containerDims = getContainerDims(container);
      let maxContainerHeight = getMaxContainerHeight(container);

      let nextHeight = containerDims.height;
      if (metrics.height > maxContainerHeight) {
        nextHeight = computeContainerHeightForBoundText(
          container,
          metrics.height,
        );
        mutateElement(container, { height: nextHeight });
        maxContainerHeight = getMaxContainerHeight(container);
        updateOriginalContainerCache(container.id, nextHeight);
      }
      const updatedTextElement = {
        ...textElement,
        ...boundTextUpdates,
      } as ExcalidrawTextElementWithContainer;
      const { x, y } = computeBoundTextPosition(container, updatedTextElement);
      boundTextUpdates.x = x;
      boundTextUpdates.y = y;
    }
  }

  mutateElement(textElement, boundTextUpdates);
};

export const bindTextToShapeAfterDuplication = (
  sceneElements: ExcalidrawElement[],
  oldElements: ExcalidrawElement[],
  oldIdToDuplicatedId: Map<ExcalidrawElement["id"], ExcalidrawElement["id"]>,
): void => {
  const sceneElementMap = arrayToMap(sceneElements) as Map<
    ExcalidrawElement["id"],
    ExcalidrawElement
  >;
  oldElements.forEach((element) => {
    const newElementId = oldIdToDuplicatedId.get(element.id) as string;
    const boundTextElementId = getBoundTextElementId(element);

    if (boundTextElementId) {
      const newTextElementId = oldIdToDuplicatedId.get(boundTextElementId);
      if (newTextElementId) {
        const newContainer = sceneElementMap.get(newElementId);
        if (newContainer) {
          mutateElement(newContainer, {
            boundElements: (element.boundElements || [])
              .filter(
                (boundElement) =>
                  boundElement.id !== newTextElementId &&
                  boundElement.id !== boundTextElementId,
              )
              .concat({
                type: "text",
                id: newTextElementId,
              }),
          });
        }
        const newTextElement = sceneElementMap.get(newTextElementId);
        if (newTextElement && isTextElement(newTextElement)) {
          mutateElement(newTextElement, {
            containerId: newContainer ? newElementId : null,
          });
        }
      }
    }
  });
};

export const handleBindTextResize = (
  container: NonDeletedExcalidrawElement,
  transformHandleType: MaybeTransformHandleType,
) => {
  const boundTextElementId = getBoundTextElementId(container);
  if (!boundTextElementId) {
    return;
  }
  resetOriginalContainerCache(container.id);
  let textElement = Scene.getScene(container)!.getElement(
    boundTextElementId,
  ) as ExcalidrawTextElement;
  if (textElement && textElement.text) {
    if (!container) {
      return;
    }

    textElement = Scene.getScene(container)!.getElement(
      boundTextElementId,
    ) as ExcalidrawTextElement;
    let text = textElement.text;
    let nextHeight = textElement.height;
    let nextWidth = textElement.width;
    const containerDims = getContainerDims(container);
    const maxWidth = getMaxContainerWidth(container);
    const maxHeight = getMaxContainerHeight(container);
    let containerHeight = containerDims.height;
    if (transformHandleType !== "n" && transformHandleType !== "s") {
      if (text) {
        text = wrapTextElement(textElement, maxWidth);
      }
<<<<<<< HEAD
      const dimensions = measureTextElement(
        textElement,
        { text },
        container.width,
      );
=======
      const dimensions = measureText(text, getFontString(textElement));
>>>>>>> 0e95e2b3
      nextHeight = dimensions.height;
      nextWidth = dimensions.width;
    }
    // increase height in case text element height exceeds
    if (nextHeight > maxHeight) {
      containerHeight = computeContainerHeightForBoundText(
        container,
        nextHeight,
      );

      const diff = containerHeight - containerDims.height;
      // fix the y coord when resizing from ne/nw/n
      const updatedY =
        !isArrowElement(container) &&
        (transformHandleType === "ne" ||
          transformHandleType === "nw" ||
          transformHandleType === "n")
          ? container.y - diff
          : container.y;
      mutateElement(container, {
        height: containerHeight,
        y: updatedY,
      });
    }

    mutateElement(textElement, {
      text,
      width: nextWidth,
      height: nextHeight,
    });

    if (!isArrowElement(container)) {
      mutateElement(
        textElement,
        computeBoundTextPosition(
          container,
          textElement as ExcalidrawTextElementWithContainer,
        ),
      );
    }
  }
};

const computeBoundTextPosition = (
  container: ExcalidrawElement,
  boundTextElement: ExcalidrawTextElementWithContainer,
) => {
  const containerCoords = getContainerCoords(container);
  const maxContainerHeight = getMaxContainerHeight(container);
  const maxContainerWidth = getMaxContainerWidth(container);

  let x;
  let y;
  if (boundTextElement.verticalAlign === VERTICAL_ALIGN.TOP) {
    y = containerCoords.y;
  } else if (boundTextElement.verticalAlign === VERTICAL_ALIGN.BOTTOM) {
    y = containerCoords.y + (maxContainerHeight - boundTextElement.height);
  } else {
    y =
      containerCoords.y +
      (maxContainerHeight / 2 - boundTextElement.height / 2);
  }
  if (boundTextElement.textAlign === TEXT_ALIGN.LEFT) {
    x = containerCoords.x;
  } else if (boundTextElement.textAlign === TEXT_ALIGN.RIGHT) {
    x = containerCoords.x + (maxContainerWidth - boundTextElement.width);
  } else {
    x =
      containerCoords.x + (maxContainerWidth / 2 - boundTextElement.width / 2);
  }
  return { x, y };
};

// https://github.com/grassator/canvas-text-editor/blob/master/lib/FontMetrics.js

export const measureText = (text: string, font: FontString) => {
  text = text
    .split("\n")
    // replace empty lines with single space because leading/trailing empty
    // lines would be stripped from computation
    .map((x) => x || " ")
    .join("\n");

  const height = getTextHeight(text, font);
  const width = getTextWidth(text, font);

  return { width, height };
};

const DUMMY_TEXT = "ABCDEFGHIJKLMNOPQRSTUVWXYZ0123456789".toLocaleUpperCase();
const cacheApproxLineHeight: { [key: FontString]: number } = {};

export const getApproxLineHeight = (font: FontString) => {
  if (cacheApproxLineHeight[font]) {
    return cacheApproxLineHeight[font];
  }
  const fontSize = parseInt(font);

  // Calculate line height relative to font size
  cacheApproxLineHeight[font] = fontSize * 1.2;
  return cacheApproxLineHeight[font];
};

let canvas: HTMLCanvasElement | undefined;

const getLineWidth = (text: string, font: FontString) => {
  if (!canvas) {
    canvas = document.createElement("canvas");
  }
  const canvas2dContext = canvas.getContext("2d")!;
  canvas2dContext.font = font;
  const width = canvas2dContext.measureText(text).width;

  // since in test env the canvas measureText algo
  // doesn't measure text and instead just returns number of
  // characters hence we assume that each letteris 10px
  if (isTestEnv()) {
    return width * 10;
  }
  return width;
};

export const getTextWidth = (text: string, font: FontString) => {
  const lines = text.replace(/\r\n?/g, "\n").split("\n");
  let width = 0;
  lines.forEach((line) => {
    width = Math.max(width, getLineWidth(line, font));
  });
  return width;
};

export const getTextHeight = (text: string, font: FontString) => {
  const lines = text.replace(/\r\n?/g, "\n").split("\n");
  const lineHeight = getApproxLineHeight(font);
  return lineHeight * lines.length;
};

export const wrapText = (text: string, font: FontString, maxWidth: number) => {
  const lines: Array<string> = [];
  const originalLines = text.split("\n");
  const spaceWidth = getLineWidth(" ", font);

  const push = (str: string) => {
    if (str.trim()) {
      lines.push(str);
    }
  };
  originalLines.forEach((originalLine) => {
    const words = originalLine.split(" ");
    // This means its newline so push it
    if (words.length === 1 && words[0] === "") {
      lines.push(words[0]);
      return; // continue
    }
    let currentLine = "";
    let currentLineWidthTillNow = 0;

    let index = 0;

    while (index < words.length) {
      const currentWordWidth = getLineWidth(words[index], font);
      // This will only happen when single word takes entire width
      if (currentWordWidth === maxWidth) {
        push(words[index]);
        index++;
      }

      // Start breaking longer words exceeding max width
      else if (currentWordWidth > maxWidth) {
        // push current line since the current word exceeds the max width
        // so will be appended in next line
        push(currentLine);
        currentLine = "";
        currentLineWidthTillNow = 0;

        while (words[index].length > 0) {
          const currentChar = String.fromCodePoint(
            words[index].codePointAt(0)!,
          );
          const width = charWidth.calculate(currentChar, font);
          currentLineWidthTillNow += width;
          words[index] = words[index].slice(currentChar.length);

          if (currentLineWidthTillNow >= maxWidth) {
            // only remove last trailing space which we have added when joining words
            if (currentLine.slice(-1) === " ") {
              currentLine = currentLine.slice(0, -1);
            }
            push(currentLine);
            currentLine = currentChar;
            currentLineWidthTillNow = width;
          } else {
            currentLine += currentChar;
          }
        }
        // push current line if appending space exceeds max width
        if (currentLineWidthTillNow + spaceWidth >= maxWidth) {
          push(currentLine);
          currentLine = "";
          currentLineWidthTillNow = 0;
        } else {
          // space needs to be appended before next word
          // as currentLine contains chars which couldn't be appended
          // to previous line
          currentLine += " ";
          currentLineWidthTillNow += spaceWidth;
        }

        index++;
      } else {
        // Start appending words in a line till max width reached
        while (currentLineWidthTillNow < maxWidth && index < words.length) {
          const word = words[index];
          currentLineWidthTillNow = getLineWidth(currentLine + word, font);

          if (currentLineWidthTillNow >= maxWidth) {
            push(currentLine);
            currentLineWidthTillNow = 0;
            currentLine = "";

            break;
          }
          index++;
          currentLine += `${word} `;

          // Push the word if appending space exceeds max width
          if (currentLineWidthTillNow + spaceWidth >= maxWidth) {
            const word = currentLine.slice(0, -1);
            push(word);
            currentLine = "";
            currentLineWidthTillNow = 0;
            break;
          }
        }
        if (currentLineWidthTillNow === maxWidth) {
          currentLine = "";
          currentLineWidthTillNow = 0;
        }
      }
    }
    if (currentLine) {
      // only remove last trailing space which we have added when joining words
      if (currentLine.slice(-1) === " ") {
        currentLine = currentLine.slice(0, -1);
      }
      push(currentLine);
    }
  });
  return lines.join("\n");
};

export const charWidth = (() => {
  const cachedCharWidth: { [key: FontString]: Array<number> } = {};

  const calculate = (char: string, font: FontString) => {
    const ascii = char.charCodeAt(0);
    if (!cachedCharWidth[font]) {
      cachedCharWidth[font] = [];
    }
    if (!cachedCharWidth[font][ascii]) {
      const width = getLineWidth(char, font);
      cachedCharWidth[font][ascii] = width;
    }

    return cachedCharWidth[font][ascii];
  };

  const getCache = (font: FontString) => {
    return cachedCharWidth[font];
  };
  return {
    calculate,
    getCache,
  };
})();

export const getApproxMinLineWidth = (font: FontString) => {
  const maxCharWidth = getMaxCharWidth(font);
  if (maxCharWidth === 0) {
    return (
      measureText(DUMMY_TEXT.split("").join("\n"), font).width +
      BOUND_TEXT_PADDING * 2
    );
  }
  return maxCharWidth + BOUND_TEXT_PADDING * 2;
};

export const getApproxMinLineHeight = (font: FontString) => {
  return getApproxLineHeight(font) + BOUND_TEXT_PADDING * 2;
};

export const getMinCharWidth = (font: FontString) => {
  const cache = charWidth.getCache(font);
  if (!cache) {
    return 0;
  }
  const cacheWithOutEmpty = cache.filter((val) => val !== undefined);

  return Math.min(...cacheWithOutEmpty);
};

export const getMaxCharWidth = (font: FontString) => {
  const cache = charWidth.getCache(font);
  if (!cache) {
    return 0;
  }
  const cacheWithOutEmpty = cache.filter((val) => val !== undefined);
  return Math.max(...cacheWithOutEmpty);
};

export const getApproxCharsToFitInWidth = (font: FontString, width: number) => {
  // Generally lower case is used so converting to lower case
  const dummyText = DUMMY_TEXT.toLocaleLowerCase();
  const batchLength = 6;
  let index = 0;
  let widthTillNow = 0;
  let str = "";
  while (widthTillNow <= width) {
    const batch = dummyText.substr(index, index + batchLength);
    str += batch;
    widthTillNow += getLineWidth(str, font);
    if (index === dummyText.length - 1) {
      index = 0;
    }
    index = index + batchLength;
  }

  while (widthTillNow > width) {
    str = str.substr(0, str.length - 1);
    widthTillNow = getLineWidth(str, font);
  }
  return str.length;
};

export const getBoundTextElementId = (container: ExcalidrawElement | null) => {
  return container?.boundElements?.length
    ? container?.boundElements?.filter((ele) => ele.type === "text")[0]?.id ||
        null
    : null;
};

export const getBoundTextElement = (element: ExcalidrawElement | null) => {
  if (!element) {
    return null;
  }
  const boundTextElementId = getBoundTextElementId(element);
  if (boundTextElementId) {
    return (
      (Scene.getScene(element)?.getElement(
        boundTextElementId,
      ) as ExcalidrawTextElementWithContainer) || null
    );
  }
  return null;
};

export const getContainerElement = (
  element:
    | (ExcalidrawElement & {
        containerId: ExcalidrawElement["id"] | null;
      })
    | null,
) => {
  if (!element) {
    return null;
  }
  if (element.containerId) {
    return Scene.getScene(element)?.getElement(element.containerId) || null;
  }
  return null;
};

export const getContainerDims = (element: ExcalidrawElement) => {
  const MIN_WIDTH = 300;
  if (isArrowElement(element)) {
    const width = Math.max(element.width, MIN_WIDTH);
    const height = element.height;
    return { width, height };
  }
  return { width: element.width, height: element.height };
};

export const getContainerCenter = (
  container: ExcalidrawElement,
  appState: AppState,
) => {
  if (!isArrowElement(container)) {
    return {
      x: container.x + container.width / 2,
      y: container.y + container.height / 2,
    };
  }
  const points = LinearElementEditor.getPointsGlobalCoordinates(container);
  if (points.length % 2 === 1) {
    const index = Math.floor(container.points.length / 2);
    const midPoint = LinearElementEditor.getPointGlobalCoordinates(
      container,
      container.points[index],
    );
    return { x: midPoint[0], y: midPoint[1] };
  }
  const index = container.points.length / 2 - 1;
  let midSegmentMidpoint = LinearElementEditor.getEditorMidPoints(
    container,
    appState,
  )[index];
  if (!midSegmentMidpoint) {
    midSegmentMidpoint = LinearElementEditor.getSegmentMidPoint(
      container,
      points[index],
      points[index + 1],
      index + 1,
    );
  }
  return { x: midSegmentMidpoint[0], y: midSegmentMidpoint[1] };
};

export const getContainerCoords = (container: NonDeletedExcalidrawElement) => {
  let offsetX = BOUND_TEXT_PADDING;
  let offsetY = BOUND_TEXT_PADDING;

  if (container.type === "ellipse") {
    // The derivation of coordinates is explained in https://github.com/excalidraw/excalidraw/pull/6172
    offsetX += (container.width / 2) * (1 - Math.sqrt(2) / 2);
    offsetY += (container.height / 2) * (1 - Math.sqrt(2) / 2);
  }
  // The derivation of coordinates is explained in https://github.com/excalidraw/excalidraw/pull/6265
  if (container.type === "diamond") {
    offsetX += container.width / 4;
    offsetY += container.height / 4;
  }
  return {
    x: container.x + offsetX,
    y: container.y + offsetY,
  };
};

export const getTextElementAngle = (textElement: ExcalidrawTextElement) => {
  const container = getContainerElement(textElement);
  if (!container || isArrowElement(container)) {
    return textElement.angle;
  }
  return container.angle;
};

export const getBoundTextElementOffset = (
  boundTextElement: ExcalidrawTextElement | null,
) => {
  const container = getContainerElement(boundTextElement);
  if (!container || !boundTextElement) {
    return 0;
  }
  if (isArrowElement(container)) {
    return BOUND_TEXT_PADDING * 8;
  }

  return BOUND_TEXT_PADDING;
};

export const getBoundTextElementPosition = (
  container: ExcalidrawElement,
  boundTextElement: ExcalidrawTextElementWithContainer,
) => {
  if (isArrowElement(container)) {
    return LinearElementEditor.getBoundTextElementPosition(
      container,
      boundTextElement,
    );
  }
};

export const shouldAllowVerticalAlign = (
  selectedElements: NonDeletedExcalidrawElement[],
) => {
  return selectedElements.some((element) => {
    const hasBoundContainer = isBoundToContainer(element);
    if (hasBoundContainer) {
      const container = getContainerElement(element);
      if (isTextElement(element) && isArrowElement(container)) {
        return false;
      }
      return true;
    }
    const boundTextElement = getBoundTextElement(element);
    if (boundTextElement) {
      if (isArrowElement(element)) {
        return false;
      }
      return true;
    }
    return false;
  });
};

export const getTextBindableContainerAtPosition = (
  elements: readonly ExcalidrawElement[],
  appState: AppState,
  x: number,
  y: number,
): ExcalidrawTextContainer | null => {
  const selectedElements = getSelectedElements(elements, appState);
  if (selectedElements.length === 1) {
    return isTextBindableContainer(selectedElements[0], false)
      ? selectedElements[0]
      : null;
  }
  let hitElement = null;
  // We need to to hit testing from front (end of the array) to back (beginning of the array)
  for (let index = elements.length - 1; index >= 0; --index) {
    if (elements[index].isDeleted) {
      continue;
    }
    const [x1, y1, x2, y2] = getElementAbsoluteCoords(elements[index]);
    if (
      isArrowElement(elements[index]) &&
      isHittingElementNotConsideringBoundingBox(elements[index], appState, [
        x,
        y,
      ])
    ) {
      hitElement = elements[index];
      break;
    } else if (x1 < x && x < x2 && y1 < y && y < y2) {
      hitElement = elements[index];
      break;
    }
  }

  return isTextBindableContainer(hitElement, false) ? hitElement : null;
};

export const isValidTextContainer = (element: ExcalidrawElement) => {
  return (
    element.type === "rectangle" ||
    element.type === "ellipse" ||
    element.type === "diamond" ||
    isImageElement(element) ||
    isArrowElement(element)
  );
};

export const computeContainerHeightForBoundText = (
  container: NonDeletedExcalidrawElement,
  boundTextElementHeight: number,
) => {
  if (container.type === "ellipse") {
    return Math.round(
      ((boundTextElementHeight + BOUND_TEXT_PADDING * 2) / Math.sqrt(2)) * 2,
    );
  }
  if (isArrowElement(container)) {
    return boundTextElementHeight + BOUND_TEXT_PADDING * 8 * 2;
  }
  if (container.type === "diamond") {
    return 2 * (boundTextElementHeight + BOUND_TEXT_PADDING * 2);
  }
  return boundTextElementHeight + BOUND_TEXT_PADDING * 2;
};

export const getMaxContainerWidth = (container: ExcalidrawElement) => {
  const width = getContainerDims(container).width;
  if (isArrowElement(container)) {
    const containerWidth = width - BOUND_TEXT_PADDING * 8 * 2;
    if (containerWidth <= 0) {
      const boundText = getBoundTextElement(container);
      if (boundText) {
        return boundText.width;
      }
      return BOUND_TEXT_PADDING * 8 * 2;
    }
    return containerWidth;
  }

  if (container.type === "ellipse") {
    // The width of the largest rectangle inscribed inside an ellipse is
    // Math.round((ellipse.width / 2) * Math.sqrt(2)) which is derived from
    // equation of an ellipse -https://github.com/excalidraw/excalidraw/pull/6172
    return Math.round((width / 2) * Math.sqrt(2)) - BOUND_TEXT_PADDING * 2;
  }
  if (container.type === "diamond") {
    // The width of the largest rectangle inscribed inside a rhombus is
    // Math.round(width / 2) - https://github.com/excalidraw/excalidraw/pull/6265
    return Math.round(width / 2) - BOUND_TEXT_PADDING * 2;
  }
  return width - BOUND_TEXT_PADDING * 2;
};

export const getMaxContainerHeight = (container: ExcalidrawElement) => {
  const height = getContainerDims(container).height;
  if (isArrowElement(container)) {
    const containerHeight = height - BOUND_TEXT_PADDING * 8 * 2;
    if (containerHeight <= 0) {
      const boundText = getBoundTextElement(container);
      if (boundText) {
        return boundText.height;
      }
      return BOUND_TEXT_PADDING * 8 * 2;
    }
    return height;
  }
  if (container.type === "ellipse") {
    // The height of the largest rectangle inscribed inside an ellipse is
    // Math.round((ellipse.height / 2) * Math.sqrt(2)) which is derived from
    // equation of an ellipse - https://github.com/excalidraw/excalidraw/pull/6172
    return Math.round((height / 2) * Math.sqrt(2)) - BOUND_TEXT_PADDING * 2;
  }
  if (container.type === "diamond") {
    // The height of the largest rectangle inscribed inside a rhombus is
    // Math.round(height / 2) - https://github.com/excalidraw/excalidraw/pull/6265
    return Math.round(height / 2) - BOUND_TEXT_PADDING * 2;
  }
  return height - BOUND_TEXT_PADDING * 2;
};<|MERGE_RESOLUTION|>--- conflicted
+++ resolved
@@ -29,16 +29,16 @@
   updateOriginalContainerCache,
 } from "./textWysiwyg";
 
-export const measureTextElement = function (element, next, maxWidth) {
+export const measureTextElement = function (element, next) {
   const map = getSubtypeMethods(element.subtype);
   if (map?.measureText) {
-    return map.measureText(element, next, maxWidth);
+    return map.measureText(element, next);
   }
 
   const fontSize = next?.fontSize ?? element.fontSize;
   const font = getFontString({ fontSize, fontFamily: element.fontFamily });
   const text = next?.text ?? element.text;
-  return measureText(text, font, maxWidth);
+  return measureText(text, font);
 } as SubtypeMethods["measureText"];
 
 export const wrapTextElement = function (element, containerWidth, next) {
@@ -81,43 +81,23 @@
 
   if (container) {
     maxWidth = getMaxContainerWidth(container);
-<<<<<<< HEAD
-    text = wrapTextElement(textElement, maxWidth);
-  }
-  const width = measureTextElement(
-    textElement,
-    { text: textElement.originalText },
-    maxWidth,
-  ).width;
-  const { height, baseline } = measureTextElement(textElement, { text });
-  const metrics = { width, height, baseline };
-  let coordY = textElement.y;
-  let coordX = textElement.x;
+    boundTextUpdates.text = wrapTextElement(textElement, maxWidth);
+  }
+  const metrics = measureTextElement(textElement, {
+    text: boundTextUpdates.text,
+  });
+
+  boundTextUpdates.width = metrics.width;
+  boundTextUpdates.height = metrics.height;
+
   // Maintain coordX for non left-aligned text in case the width has changed
   if (!container) {
     if (textElement.textAlign === TEXT_ALIGN.RIGHT) {
-      coordX += textElement.width - metrics.width;
+      boundTextUpdates.x += textElement.width - metrics.width;
     } else if (textElement.textAlign === TEXT_ALIGN.CENTER) {
-      coordX += textElement.width / 2 - metrics.width / 2;
-    }
-  }
-  // Resize container and vertically center align the text
-=======
-    boundTextUpdates.text = wrapText(
-      textElement.originalText,
-      getFontString(textElement),
-      maxWidth,
-    );
-  }
-  const metrics = measureText(
-    boundTextUpdates.text,
-    getFontString(textElement),
-  );
-
-  boundTextUpdates.width = metrics.width;
-  boundTextUpdates.height = metrics.height;
-
->>>>>>> 0e95e2b3
+      boundTextUpdates.x += textElement.width / 2 - metrics.width / 2;
+    }
+  }
   if (container) {
     if (isArrowElement(container)) {
       const centerX = textElement.x + textElement.width / 2;
@@ -226,15 +206,7 @@
       if (text) {
         text = wrapTextElement(textElement, maxWidth);
       }
-<<<<<<< HEAD
-      const dimensions = measureTextElement(
-        textElement,
-        { text },
-        container.width,
-      );
-=======
-      const dimensions = measureText(text, getFontString(textElement));
->>>>>>> 0e95e2b3
+      const dimensions = measureTextElement(textElement, { text });
       nextHeight = dimensions.height;
       nextWidth = dimensions.width;
     }
