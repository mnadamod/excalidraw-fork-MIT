import { SHIFT_LOCKING_ANGLE } from "../constants";
import { rescalePoints } from "../points";

import {
  rotate,
  adjustXYWithRotation,
  centerPoint,
  rotatePoint,
} from "../math";
import {
  ExcalidrawLinearElement,
  ExcalidrawTextElement,
  NonDeletedExcalidrawElement,
  NonDeleted,
  ExcalidrawElement,
  ExcalidrawTextElementWithContainer,
} from "./types";
import {
  getElementAbsoluteCoords,
  getCommonBounds,
  getResizedElementAbsoluteCoords,
  getCommonBoundingBox,
} from "./bounds";
import {
  isArrowElement,
  isBoundToContainer,
  isFreeDrawElement,
  isLinearElement,
  isTextElement,
} from "./typeChecks";
import { mutateElement } from "./mutateElement";
import { getFontString } from "../utils";
import { updateBoundElements } from "./binding";
import {
  TransformHandleType,
  MaybeTransformHandleType,
  TransformHandleDirection,
} from "./transformHandles";
import { Point, PointerDownState } from "../types";
import Scene from "../scene/Scene";
import {
  getApproxMinLineHeight,
  getApproxMinLineWidth,
  getBoundTextElement,
  getBoundTextElementId,
  getContainerElement,
  handleBindTextResize,
<<<<<<< HEAD
  measureTextElement,
=======
  getMaxContainerWidth,
>>>>>>> 0e95e2b3
} from "./textElement";

export const normalizeAngle = (angle: number): number => {
  if (angle >= 2 * Math.PI) {
    return angle - 2 * Math.PI;
  }
  return angle;
};

// Returns true when transform (resizing/rotation) happened
export const transformElements = (
  pointerDownState: PointerDownState,
  transformHandleType: MaybeTransformHandleType,
  selectedElements: readonly NonDeletedExcalidrawElement[],
  resizeArrowDirection: "origin" | "end",
  shouldRotateWithDiscreteAngle: boolean,
  shouldResizeFromCenter: boolean,
  shouldMaintainAspectRatio: boolean,
  pointerX: number,
  pointerY: number,
  centerX: number,
  centerY: number,
) => {
  if (selectedElements.length === 1) {
    const [element] = selectedElements;
    if (transformHandleType === "rotation") {
      rotateSingleElement(
        element,
        pointerX,
        pointerY,
        shouldRotateWithDiscreteAngle,
        pointerDownState.originalElements,
      );
      updateBoundElements(element);
    } else if (
      isTextElement(element) &&
      (transformHandleType === "nw" ||
        transformHandleType === "ne" ||
        transformHandleType === "sw" ||
        transformHandleType === "se")
    ) {
      resizeSingleTextElement(
        element,
        transformHandleType,
        shouldResizeFromCenter,
        pointerX,
        pointerY,
      );
      updateBoundElements(element);
    } else if (transformHandleType) {
      resizeSingleElement(
        pointerDownState.originalElements,
        shouldMaintainAspectRatio,
        element,
        transformHandleType,
        shouldResizeFromCenter,
        pointerX,
        pointerY,
      );
    }

    return true;
  } else if (selectedElements.length > 1) {
    if (transformHandleType === "rotation") {
      rotateMultipleElements(
        pointerDownState,
        selectedElements,
        pointerX,
        pointerY,
        shouldRotateWithDiscreteAngle,
        centerX,
        centerY,
      );
      return true;
    } else if (
      transformHandleType === "nw" ||
      transformHandleType === "ne" ||
      transformHandleType === "sw" ||
      transformHandleType === "se"
    ) {
      resizeMultipleElements(
        pointerDownState,
        selectedElements,
        transformHandleType,
        shouldResizeFromCenter,
        pointerX,
        pointerY,
      );
      return true;
    }
  }
  return false;
};

const rotateSingleElement = (
  element: NonDeletedExcalidrawElement,
  pointerX: number,
  pointerY: number,
  shouldRotateWithDiscreteAngle: boolean,
  originalElements: Map<string, NonDeleted<ExcalidrawElement>>,
) => {
  const [x1, y1, x2, y2] = getElementAbsoluteCoords(element);
  const cx = (x1 + x2) / 2;
  const cy = (y1 + y2) / 2;
  let angle = (5 * Math.PI) / 2 + Math.atan2(pointerY - cy, pointerX - cx);
  if (shouldRotateWithDiscreteAngle) {
    angle += SHIFT_LOCKING_ANGLE / 2;
    angle -= angle % SHIFT_LOCKING_ANGLE;
  }
  angle = normalizeAngle(angle);
  const boundTextElementId = getBoundTextElementId(element);

  mutateElement(element, { angle });
  if (boundTextElementId) {
    const textElement =
      Scene.getScene(element)?.getElement<ExcalidrawTextElementWithContainer>(
        boundTextElementId,
      );

    if (textElement && !isArrowElement(element)) {
      mutateElement(textElement, { angle });
    }
  }
};

const rescalePointsInElement = (
  element: NonDeletedExcalidrawElement,
  width: number,
  height: number,
  normalizePoints: boolean,
) =>
  isLinearElement(element) || isFreeDrawElement(element)
    ? {
        points: rescalePoints(
          0,
          width,
          rescalePoints(1, height, element.points, normalizePoints),
          normalizePoints,
        ),
      }
    : {};

const MIN_FONT_SIZE = 1;

const measureFontSizeFromWidth = (
  element: NonDeleted<ExcalidrawTextElement>,
  nextWidth: number,
): number | null => {
  // We only use width to scale font on resize
  let width = element.width;

  const hasContainer = isBoundToContainer(element);
  if (hasContainer) {
    const container = getContainerElement(element);
    if (container) {
      width = getMaxContainerWidth(container);
    }
  }
  const nextFontSize = element.fontSize * (nextWidth / width);
  if (nextFontSize < MIN_FONT_SIZE) {
    return null;
  }
<<<<<<< HEAD
  const metrics = measureTextElement(
    element,
    { fontSize: nextFontSize },
    element.containerId ? width : null,
  );
  return {
    size: nextFontSize,
    baseline: metrics.baseline + (nextHeight - metrics.height),
  };
=======

  return nextFontSize;
>>>>>>> 0e95e2b3
};

const getSidesForTransformHandle = (
  transformHandleType: TransformHandleType,
  shouldResizeFromCenter: boolean,
) => {
  return {
    n:
      /^(n|ne|nw)$/.test(transformHandleType) ||
      (shouldResizeFromCenter && /^(s|se|sw)$/.test(transformHandleType)),
    s:
      /^(s|se|sw)$/.test(transformHandleType) ||
      (shouldResizeFromCenter && /^(n|ne|nw)$/.test(transformHandleType)),
    w:
      /^(w|nw|sw)$/.test(transformHandleType) ||
      (shouldResizeFromCenter && /^(e|ne|se)$/.test(transformHandleType)),
    e:
      /^(e|ne|se)$/.test(transformHandleType) ||
      (shouldResizeFromCenter && /^(w|nw|sw)$/.test(transformHandleType)),
  };
};

const resizeSingleTextElement = (
  element: NonDeleted<ExcalidrawTextElement>,
  transformHandleType: "nw" | "ne" | "sw" | "se",
  shouldResizeFromCenter: boolean,
  pointerX: number,
  pointerY: number,
) => {
  const [x1, y1, x2, y2] = getElementAbsoluteCoords(element);
  const cx = (x1 + x2) / 2;
  const cy = (y1 + y2) / 2;
  // rotation pointer with reverse angle
  const [rotatedX, rotatedY] = rotate(
    pointerX,
    pointerY,
    cx,
    cy,
    -element.angle,
  );
  let scale: number;
  switch (transformHandleType) {
    case "se":
      scale = Math.max(
        (rotatedX - x1) / (x2 - x1),
        (rotatedY - y1) / (y2 - y1),
      );
      break;
    case "nw":
      scale = Math.max(
        (x2 - rotatedX) / (x2 - x1),
        (y2 - rotatedY) / (y2 - y1),
      );
      break;
    case "ne":
      scale = Math.max(
        (rotatedX - x1) / (x2 - x1),
        (y2 - rotatedY) / (y2 - y1),
      );
      break;
    case "sw":
      scale = Math.max(
        (x2 - rotatedX) / (x2 - x1),
        (rotatedY - y1) / (y2 - y1),
      );
      break;
  }
  if (scale > 0) {
    const nextWidth = element.width * scale;
    const nextHeight = element.height * scale;
    const nextFontSize = measureFontSizeFromWidth(element, nextWidth);
    if (nextFontSize === null) {
      return;
    }
    const [nextX1, nextY1, nextX2, nextY2] = getResizedElementAbsoluteCoords(
      element,
      nextWidth,
      nextHeight,
      false,
    );
    const deltaX1 = (x1 - nextX1) / 2;
    const deltaY1 = (y1 - nextY1) / 2;
    const deltaX2 = (x2 - nextX2) / 2;
    const deltaY2 = (y2 - nextY2) / 2;
    const [nextElementX, nextElementY] = adjustXYWithRotation(
      getSidesForTransformHandle(transformHandleType, shouldResizeFromCenter),
      element.x,
      element.y,
      element.angle,
      deltaX1,
      deltaY1,
      deltaX2,
      deltaY2,
    );
    mutateElement(element, {
      fontSize: nextFontSize,
      width: nextWidth,
      height: nextHeight,
      x: nextElementX,
      y: nextElementY,
    });
  }
};

export const resizeSingleElement = (
  originalElements: PointerDownState["originalElements"],
  shouldMaintainAspectRatio: boolean,
  element: NonDeletedExcalidrawElement,
  transformHandleDirection: TransformHandleDirection,
  shouldResizeFromCenter: boolean,
  pointerX: number,
  pointerY: number,
) => {
  const stateAtResizeStart = originalElements.get(element.id)!;
  // Gets bounds corners
  const [x1, y1, x2, y2] = getResizedElementAbsoluteCoords(
    stateAtResizeStart,
    stateAtResizeStart.width,
    stateAtResizeStart.height,
    true,
  );
  const startTopLeft: Point = [x1, y1];
  const startBottomRight: Point = [x2, y2];
  const startCenter: Point = centerPoint(startTopLeft, startBottomRight);

  // Calculate new dimensions based on cursor position
  const rotatedPointer = rotatePoint(
    [pointerX, pointerY],
    startCenter,
    -stateAtResizeStart.angle,
  );

  // Get bounds corners rendered on screen
  const [esx1, esy1, esx2, esy2] = getResizedElementAbsoluteCoords(
    element,
    element.width,
    element.height,
    true,
  );

  const boundsCurrentWidth = esx2 - esx1;
  const boundsCurrentHeight = esy2 - esy1;

  // It's important we set the initial scale value based on the width and height at resize start,
  // otherwise previous dimensions affected by modifiers will be taken into account.
  const atStartBoundsWidth = startBottomRight[0] - startTopLeft[0];
  const atStartBoundsHeight = startBottomRight[1] - startTopLeft[1];
  let scaleX = atStartBoundsWidth / boundsCurrentWidth;
  let scaleY = atStartBoundsHeight / boundsCurrentHeight;

  let boundTextFont: { fontSize?: number } = {};
  const boundTextElement = getBoundTextElement(element);

  if (transformHandleDirection.includes("e")) {
    scaleX = (rotatedPointer[0] - startTopLeft[0]) / boundsCurrentWidth;
  }
  if (transformHandleDirection.includes("s")) {
    scaleY = (rotatedPointer[1] - startTopLeft[1]) / boundsCurrentHeight;
  }
  if (transformHandleDirection.includes("w")) {
    scaleX = (startBottomRight[0] - rotatedPointer[0]) / boundsCurrentWidth;
  }
  if (transformHandleDirection.includes("n")) {
    scaleY = (startBottomRight[1] - rotatedPointer[1]) / boundsCurrentHeight;
  }

  // Linear elements dimensions differ from bounds dimensions
  const eleInitialWidth = stateAtResizeStart.width;
  const eleInitialHeight = stateAtResizeStart.height;
  // We have to use dimensions of element on screen, otherwise the scaling of the
  // dimensions won't match the cursor for linear elements.
  let eleNewWidth = element.width * scaleX;
  let eleNewHeight = element.height * scaleY;

  // adjust dimensions for resizing from center
  if (shouldResizeFromCenter) {
    eleNewWidth = 2 * eleNewWidth - eleInitialWidth;
    eleNewHeight = 2 * eleNewHeight - eleInitialHeight;
  }

  // adjust dimensions to keep sides ratio
  if (shouldMaintainAspectRatio) {
    const widthRatio = Math.abs(eleNewWidth) / eleInitialWidth;
    const heightRatio = Math.abs(eleNewHeight) / eleInitialHeight;
    if (transformHandleDirection.length === 1) {
      eleNewHeight *= widthRatio;
      eleNewWidth *= heightRatio;
    }
    if (transformHandleDirection.length === 2) {
      const ratio = Math.max(widthRatio, heightRatio);
      eleNewWidth = eleInitialWidth * ratio * Math.sign(eleNewWidth);
      eleNewHeight = eleInitialHeight * ratio * Math.sign(eleNewHeight);
    }
  }

  if (boundTextElement) {
    const stateOfBoundTextElementAtResize = originalElements.get(
      boundTextElement.id,
    ) as typeof boundTextElement | undefined;
    if (stateOfBoundTextElementAtResize) {
      boundTextFont = {
        fontSize: stateOfBoundTextElementAtResize.fontSize,
      };
    }
    if (shouldMaintainAspectRatio) {
      const updatedElement = {
        ...element,
        width: eleNewWidth,
        height: eleNewHeight,
      };

      const nextFontSize = measureFontSizeFromWidth(
        boundTextElement,
        getMaxContainerWidth(updatedElement),
      );
      if (nextFontSize === null) {
        return;
      }
      boundTextFont = {
        fontSize: nextFontSize,
      };
    } else {
      const minWidth = getApproxMinLineWidth(getFontString(boundTextElement));
      const minHeight = getApproxMinLineHeight(getFontString(boundTextElement));
      eleNewWidth = Math.ceil(Math.max(eleNewWidth, minWidth));
      eleNewHeight = Math.ceil(Math.max(eleNewHeight, minHeight));
    }
  }

  const [newBoundsX1, newBoundsY1, newBoundsX2, newBoundsY2] =
    getResizedElementAbsoluteCoords(
      stateAtResizeStart,
      eleNewWidth,
      eleNewHeight,
      true,
    );
  const newBoundsWidth = newBoundsX2 - newBoundsX1;
  const newBoundsHeight = newBoundsY2 - newBoundsY1;

  // Calculate new topLeft based on fixed corner during resize
  let newTopLeft = [...startTopLeft] as [number, number];
  if (["n", "w", "nw"].includes(transformHandleDirection)) {
    newTopLeft = [
      startBottomRight[0] - Math.abs(newBoundsWidth),
      startBottomRight[1] - Math.abs(newBoundsHeight),
    ];
  }
  if (transformHandleDirection === "ne") {
    const bottomLeft = [startTopLeft[0], startBottomRight[1]];
    newTopLeft = [bottomLeft[0], bottomLeft[1] - Math.abs(newBoundsHeight)];
  }
  if (transformHandleDirection === "sw") {
    const topRight = [startBottomRight[0], startTopLeft[1]];
    newTopLeft = [topRight[0] - Math.abs(newBoundsWidth), topRight[1]];
  }

  // Keeps opposite handle fixed during resize
  if (shouldMaintainAspectRatio) {
    if (["s", "n"].includes(transformHandleDirection)) {
      newTopLeft[0] = startCenter[0] - newBoundsWidth / 2;
    }
    if (["e", "w"].includes(transformHandleDirection)) {
      newTopLeft[1] = startCenter[1] - newBoundsHeight / 2;
    }
  }

  // Flip horizontally
  if (eleNewWidth < 0) {
    if (transformHandleDirection.includes("e")) {
      newTopLeft[0] -= Math.abs(newBoundsWidth);
    }
    if (transformHandleDirection.includes("w")) {
      newTopLeft[0] += Math.abs(newBoundsWidth);
    }
  }
  // Flip vertically
  if (eleNewHeight < 0) {
    if (transformHandleDirection.includes("s")) {
      newTopLeft[1] -= Math.abs(newBoundsHeight);
    }
    if (transformHandleDirection.includes("n")) {
      newTopLeft[1] += Math.abs(newBoundsHeight);
    }
  }

  if (shouldResizeFromCenter) {
    newTopLeft[0] = startCenter[0] - Math.abs(newBoundsWidth) / 2;
    newTopLeft[1] = startCenter[1] - Math.abs(newBoundsHeight) / 2;
  }

  // adjust topLeft to new rotation point
  const angle = stateAtResizeStart.angle;
  const rotatedTopLeft = rotatePoint(newTopLeft, startCenter, angle);
  const newCenter: Point = [
    newTopLeft[0] + Math.abs(newBoundsWidth) / 2,
    newTopLeft[1] + Math.abs(newBoundsHeight) / 2,
  ];
  const rotatedNewCenter = rotatePoint(newCenter, startCenter, angle);
  newTopLeft = rotatePoint(rotatedTopLeft, rotatedNewCenter, -angle);

  // Readjust points for linear elements
  let rescaledElementPointsY;
  let rescaledPoints;

  if (isLinearElement(element) || isFreeDrawElement(element)) {
    rescaledElementPointsY = rescalePoints(
      1,
      eleNewHeight,
      (stateAtResizeStart as ExcalidrawLinearElement).points,
      true,
    );

    rescaledPoints = rescalePoints(
      0,
      eleNewWidth,
      rescaledElementPointsY,
      true,
    );
  }

  // For linear elements (x,y) are the coordinates of the first drawn point not the top-left corner
  // So we need to readjust (x,y) to be where the first point should be
  const newOrigin = [...newTopLeft];
  newOrigin[0] += stateAtResizeStart.x - newBoundsX1;
  newOrigin[1] += stateAtResizeStart.y - newBoundsY1;
  const resizedElement = {
    width: Math.abs(eleNewWidth),
    height: Math.abs(eleNewHeight),
    x: newOrigin[0],
    y: newOrigin[1],
    points: rescaledPoints,
  };

  if ("scale" in element && "scale" in stateAtResizeStart) {
    mutateElement(element, {
      scale: [
        // defaulting because scaleX/Y can be 0/-0
        (Math.sign(newBoundsX2 - stateAtResizeStart.x) ||
          stateAtResizeStart.scale[0]) * stateAtResizeStart.scale[0],
        (Math.sign(newBoundsY2 - stateAtResizeStart.y) ||
          stateAtResizeStart.scale[1]) * stateAtResizeStart.scale[1],
      ],
    });
  }

  if (
    resizedElement.width !== 0 &&
    resizedElement.height !== 0 &&
    Number.isFinite(resizedElement.x) &&
    Number.isFinite(resizedElement.y)
  ) {
    updateBoundElements(element, {
      newSize: { width: resizedElement.width, height: resizedElement.height },
    });

    mutateElement(element, resizedElement);
    if (boundTextElement && boundTextFont) {
      mutateElement(boundTextElement, { fontSize: boundTextFont.fontSize });
    }
    handleBindTextResize(element, transformHandleDirection);
  }
};

const resizeMultipleElements = (
  pointerDownState: PointerDownState,
  selectedElements: readonly NonDeletedExcalidrawElement[],
  transformHandleType: "nw" | "ne" | "sw" | "se",
  shouldResizeFromCenter: boolean,
  pointerX: number,
  pointerY: number,
) => {
  // map selected elements to the original elements. While it never should
  // happen that pointerDownState.originalElements won't contain the selected
  // elements during resize, this coupling isn't guaranteed, so to ensure
  // type safety we need to transform only those elements we filter.
  const targetElements = selectedElements.reduce(
    (
      acc: {
        /** element at resize start */
        orig: NonDeletedExcalidrawElement;
        /** latest element */
        latest: NonDeletedExcalidrawElement;
      }[],
      element,
    ) => {
      const origElement = pointerDownState.originalElements.get(element.id);
      if (origElement) {
        acc.push({ orig: origElement, latest: element });
      }
      return acc;
    },
    [],
  );

  const { minX, minY, maxX, maxY, midX, midY } = getCommonBoundingBox(
    targetElements.map(({ orig }) => orig),
  );
  const direction = transformHandleType;

  const mapDirectionsToAnchors: Record<typeof direction, Point> = {
    ne: [minX, maxY],
    se: [minX, minY],
    sw: [maxX, minY],
    nw: [maxX, maxY],
  };

  // anchor point must be on the opposite side of the dragged selection handle
  // or be the center of the selection if alt is pressed
  const [anchorX, anchorY]: Point = shouldResizeFromCenter
    ? [midX, midY]
    : mapDirectionsToAnchors[direction];

  const mapDirectionsToPointerSides: Record<
    typeof direction,
    [x: boolean, y: boolean]
  > = {
    ne: [pointerX >= anchorX, pointerY <= anchorY],
    se: [pointerX >= anchorX, pointerY >= anchorY],
    sw: [pointerX <= anchorX, pointerY >= anchorY],
    nw: [pointerX <= anchorX, pointerY <= anchorY],
  };

  // pointer side relative to anchor
  const [pointerSideX, pointerSideY] = mapDirectionsToPointerSides[
    direction
  ].map((condition) => (condition ? 1 : -1));

  // stop resizing if a pointer is on the other side of selection
  if (pointerSideX < 0 && pointerSideY < 0) {
    return;
  }

  const scale =
    Math.max(
      (pointerSideX * Math.abs(pointerX - anchorX)) / (maxX - minX),
      (pointerSideY * Math.abs(pointerY - anchorY)) / (maxY - minY),
    ) * (shouldResizeFromCenter ? 2 : 1);

  if (scale === 0) {
    return;
  }

  targetElements.forEach((element) => {
    const width = element.orig.width * scale;
    const height = element.orig.height * scale;
    const x = anchorX + (element.orig.x - anchorX) * scale;
    const y = anchorY + (element.orig.y - anchorY) * scale;

    // readjust points for linear & free draw elements
    const rescaledPoints = rescalePointsInElement(
      element.orig,
      width,
      height,
      false,
    );

    const update: {
      width: number;
      height: number;
      x: number;
      y: number;
      points?: Point[];
      fontSize?: number;
    } = {
      width,
      height,
      x,
      y,
      ...rescaledPoints,
    };

    let boundTextUpdates: { fontSize: number } | null = null;

    const boundTextElement = getBoundTextElement(element.latest);

    if (boundTextElement || isTextElement(element.orig)) {
      const updatedElement = {
        ...element.latest,
        width,
        height,
      };
      const fontSize = measureFontSizeFromWidth(
        boundTextElement ?? (element.orig as ExcalidrawTextElement),
        getMaxContainerWidth(updatedElement),
      );

      if (!fontSize) {
        return;
      }

      if (isTextElement(element.orig)) {
        update.fontSize = fontSize;
      }

      if (boundTextElement) {
        boundTextUpdates = {
          fontSize,
        };
      }
    }

    updateBoundElements(element.latest, { newSize: { width, height } });

    mutateElement(element.latest, update);

    if (boundTextElement && boundTextUpdates) {
      mutateElement(boundTextElement, boundTextUpdates);

      handleBindTextResize(element.latest, transformHandleType);
    }
  });
};

const rotateMultipleElements = (
  pointerDownState: PointerDownState,
  elements: readonly NonDeletedExcalidrawElement[],
  pointerX: number,
  pointerY: number,
  shouldRotateWithDiscreteAngle: boolean,
  centerX: number,
  centerY: number,
) => {
  let centerAngle =
    (5 * Math.PI) / 2 + Math.atan2(pointerY - centerY, pointerX - centerX);
  if (shouldRotateWithDiscreteAngle) {
    centerAngle += SHIFT_LOCKING_ANGLE / 2;
    centerAngle -= centerAngle % SHIFT_LOCKING_ANGLE;
  }
  elements.forEach((element) => {
    const [x1, y1, x2, y2] = getElementAbsoluteCoords(element);
    const cx = (x1 + x2) / 2;
    const cy = (y1 + y2) / 2;
    const origAngle =
      pointerDownState.originalElements.get(element.id)?.angle ?? element.angle;
    const [rotatedCX, rotatedCY] = rotate(
      cx,
      cy,
      centerX,
      centerY,
      centerAngle + origAngle - element.angle,
    );
    mutateElement(element, {
      x: element.x + (rotatedCX - cx),
      y: element.y + (rotatedCY - cy),
      angle: normalizeAngle(centerAngle + origAngle),
    });
    const boundTextElementId = getBoundTextElementId(element);
    if (boundTextElementId) {
      const textElement =
        Scene.getScene(element)?.getElement<ExcalidrawTextElementWithContainer>(
          boundTextElementId,
        );
      if (textElement && !isArrowElement(element)) {
        mutateElement(textElement, {
          x: textElement.x + (rotatedCX - cx),
          y: textElement.y + (rotatedCY - cy),
          angle: normalizeAngle(centerAngle + origAngle),
        });
      }
    }
  });
};

export const getResizeOffsetXY = (
  transformHandleType: MaybeTransformHandleType,
  selectedElements: NonDeletedExcalidrawElement[],
  x: number,
  y: number,
): [number, number] => {
  const [x1, y1, x2, y2] =
    selectedElements.length === 1
      ? getElementAbsoluteCoords(selectedElements[0])
      : getCommonBounds(selectedElements);
  const cx = (x1 + x2) / 2;
  const cy = (y1 + y2) / 2;
  const angle = selectedElements.length === 1 ? selectedElements[0].angle : 0;
  [x, y] = rotate(x, y, cx, cy, -angle);
  switch (transformHandleType) {
    case "n":
      return rotate(x - (x1 + x2) / 2, y - y1, 0, 0, angle);
    case "s":
      return rotate(x - (x1 + x2) / 2, y - y2, 0, 0, angle);
    case "w":
      return rotate(x - x1, y - (y1 + y2) / 2, 0, 0, angle);
    case "e":
      return rotate(x - x2, y - (y1 + y2) / 2, 0, 0, angle);
    case "nw":
      return rotate(x - x1, y - y1, 0, 0, angle);
    case "ne":
      return rotate(x - x2, y - y1, 0, 0, angle);
    case "sw":
      return rotate(x - x1, y - y2, 0, 0, angle);
    case "se":
      return rotate(x - x2, y - y2, 0, 0, angle);
    default:
      return [0, 0];
  }
};

export const getResizeArrowDirection = (
  transformHandleType: MaybeTransformHandleType,
  element: NonDeleted<ExcalidrawLinearElement>,
): "origin" | "end" => {
  const [, [px, py]] = element.points;
  const isResizeEnd =
    (transformHandleType === "nw" && (px < 0 || py < 0)) ||
    (transformHandleType === "ne" && px >= 0) ||
    (transformHandleType === "sw" && px <= 0) ||
    (transformHandleType === "se" && (px > 0 || py > 0));
  return isResizeEnd ? "end" : "origin";
};<|MERGE_RESOLUTION|>--- conflicted
+++ resolved
@@ -45,11 +45,7 @@
   getBoundTextElementId,
   getContainerElement,
   handleBindTextResize,
-<<<<<<< HEAD
-  measureTextElement,
-=======
   getMaxContainerWidth,
->>>>>>> 0e95e2b3
 } from "./textElement";
 
 export const normalizeAngle = (angle: number): number => {
@@ -212,20 +208,8 @@
   if (nextFontSize < MIN_FONT_SIZE) {
     return null;
   }
-<<<<<<< HEAD
-  const metrics = measureTextElement(
-    element,
-    { fontSize: nextFontSize },
-    element.containerId ? width : null,
-  );
-  return {
-    size: nextFontSize,
-    baseline: metrics.baseline + (nextHeight - metrics.height),
-  };
-=======
 
   return nextFontSize;
->>>>>>> 0e95e2b3
 };
 
 const getSidesForTransformHandle = (
