--- conflicted
+++ resolved
@@ -19,15 +19,7 @@
   trackEvent: { category: "element" },
   perform: (elements, appState, _, app) => {
     return {
-<<<<<<< HEAD
       elements: flipSelectedElements(elements, appState, "horizontal"),
-=======
-      elements: updateFrameMembershipOfSelectedElements(
-        flipSelectedElements(elements, appState, "horizontal"),
-        appState,
-        app,
-      ),
->>>>>>> 9cd5e159
       appState,
       commitToHistory: true,
     };
