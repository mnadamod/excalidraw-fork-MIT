--- conflicted
+++ resolved
@@ -203,10 +203,7 @@
           />,
         );
         //open menu
-<<<<<<< HEAD
-        togglePopover("Main menu");
-=======
-        toggleMenu(container);
+        togglePopover("Main menu");
         expect(queryByTestId(container, "canvas-background-label")).toBeNull();
         expect(queryByTestId(container, "canvas-background-picker")).toBeNull();
       });
@@ -222,9 +219,8 @@
           </Excalidraw>,
         );
         //open menu
-        toggleMenu(container);
+        togglePopover("Main menu");
         expect(queryByTestId(container, "canvas-background-label")).toBeNull();
->>>>>>> 744e5b2a
         expect(queryByTestId(container, "canvas-background-picker")).toBeNull();
       });
 
