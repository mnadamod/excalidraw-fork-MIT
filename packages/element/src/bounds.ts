--- conflicted
+++ resolved
@@ -33,12 +33,8 @@
 
 import type { Mutable } from "@excalidraw/common/utility-types";
 
-<<<<<<< HEAD
-import { ShapeCache } from "./ShapeCache";
-=======
 import { generateRoughOptions } from "./shape";
 import { ShapeCache } from "./shape";
->>>>>>> c1415004
 import { LinearElementEditor } from "./linearElementEditor";
 import { getBoundTextElement, getContainerElement } from "./textElement";
 import {
@@ -55,8 +51,6 @@
   deconstructDiamondElement,
   deconstructRectanguloidElement,
 } from "./utils";
-
-import { generateRoughOptions } from "./Shape";
 
 import type { Drawable, Op } from "roughjs/bin/core";
 import type { Point as RoughPoint } from "roughjs/bin/geometry";
