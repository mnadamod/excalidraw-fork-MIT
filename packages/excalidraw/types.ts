import type {
  IMAGE_MIME_TYPES,
  UserIdleState,
  throttleRAF,
  MIME_TYPES,
} from "@excalidraw/common";

import type { SuggestedBinding } from "@excalidraw/element/binding";

import type { LinearElementEditor } from "@excalidraw/element/linearElementEditor";

import type { MaybeTransformHandleType } from "@excalidraw/element/transformHandles";

import type {
  PointerType,
  ExcalidrawLinearElement,
  NonDeletedExcalidrawElement,
  NonDeleted,
  TextAlign,
  ExcalidrawElement,
  GroupId,
  ExcalidrawBindableElement,
  Arrowhead,
  ChartType,
  FontFamilyValues,
  FileId,
  ExcalidrawImageElement,
  Theme,
  StrokeRoundness,
  ExcalidrawEmbeddableElement,
  ExcalidrawMagicFrameElement,
  ExcalidrawFrameLikeElement,
  ExcalidrawElementType,
  ExcalidrawIframeLikeElement,
  OrderedExcalidrawElement,
  ExcalidrawNonSelectionElement,
} from "@excalidraw/element/types";

import type {
  Merge,
  MaybePromise,
  ValueOf,
  MakeBrand,
} from "@excalidraw/common/utility-types";

import type { Action } from "./actions/types";
import type { Spreadsheet } from "./charts";
import type { ClipboardData } from "./clipboard";
import type App from "./components/App";
import type Library from "./data/library";
import type { FileSystemHandle } from "./data/filesystem";
import type { ContextMenuItems } from "./components/ContextMenu";
import type { SnapLine } from "./snapping";
import type { CaptureUpdateActionType } from "./store";
import type { ImportedDataState } from "./data/types";

import type { Language } from "./i18n";
import type { isOverScrollBars } from "./scene/scrollbars";
import type React from "react";
import type { JSX } from "react";

export type SocketId = string & { _brand: "SocketId" };

export type Collaborator = Readonly<{
  pointer?: CollaboratorPointer;
  button?: "up" | "down";
  selectedElementIds?: AppState["selectedElementIds"];
  username?: string | null;
  userState?: UserIdleState;
  color?: {
    background: string;
    stroke: string;
  };
  // The url of the collaborator's avatar, defaults to username initials
  // if not present
  avatarUrl?: string;
  // user id. If supplied, we'll filter out duplicates when rendering user avatars.
  id?: string;
  socketId?: SocketId;
  isCurrentUser?: boolean;
  isInCall?: boolean;
  isSpeaking?: boolean;
  isMuted?: boolean;
}>;

export type CollaboratorPointer = {
  x: number;
  y: number;
  tool: "pointer" | "laser";
  /**
   * Whether to render cursor + username. Useful when you only want to render
   * laser trail.
   *
   * @default true
   */
  renderCursor?: boolean;
  /**
   * Explicit laser color.
   *
   * @default string collaborator's cursor color
   */
  laserColor?: string;
};

export type DataURL = string & { _brand: "DataURL" };

export type BinaryFileData = {
  mimeType:
    | ValueOf<typeof IMAGE_MIME_TYPES>
    // future user or unknown file type
    | typeof MIME_TYPES.binary;
  id: FileId;
  dataURL: DataURL;
  /**
   * Epoch timestamp in milliseconds
   */
  created: number;
  /**
   * Indicates when the file was last retrieved from storage to be loaded
   * onto the scene. We use this flag to determine whether to delete unused
   * files from storage.
   *
   * Epoch timestamp in milliseconds.
   */
  lastRetrieved?: number;
  /**
   * indicates the version of the file. This can be used to determine whether
   * the file dataURL has changed e.g. as part of restore due to schema update.
   */
  version?: number;
};

export type BinaryFileMetadata = Omit<BinaryFileData, "dataURL">;

export type BinaryFiles = Record<ExcalidrawElement["id"], BinaryFileData>;

export type ToolType =
  | "selection"
  | "lasso"
  | "rectangle"
  | "diamond"
  | "ellipse"
  | "arrow"
  | "line"
  | "freedraw"
  | "text"
  | "image"
  | "eraser"
  | "hand"
  | "frame"
  | "magicframe"
  | "embeddable"
  | "laser";

export type ElementOrToolType = ExcalidrawElementType | ToolType | "custom";

export type ActiveTool =
  | {
      type: ToolType;
      customType: null;
    }
  | {
      type: "custom";
      customType: string;
    };

export type SidebarName = string;
export type SidebarTabName = string;

export type UserToFollow = {
  socketId: SocketId;
  username: string;
};

type _CommonCanvasAppState = {
  zoom: AppState["zoom"];
  scrollX: AppState["scrollX"];
  scrollY: AppState["scrollY"];
  width: AppState["width"];
  height: AppState["height"];
  viewModeEnabled: AppState["viewModeEnabled"];
  openDialog: AppState["openDialog"];
  editingGroupId: AppState["editingGroupId"]; // TODO: move to interactive canvas if possible
  selectedElementIds: AppState["selectedElementIds"]; // TODO: move to interactive canvas if possible
  frameToHighlight: AppState["frameToHighlight"]; // TODO: move to interactive canvas if possible
  offsetLeft: AppState["offsetLeft"];
  offsetTop: AppState["offsetTop"];
  theme: AppState["theme"];
  pendingImageElementId: AppState["pendingImageElementId"];
};

export type StaticCanvasAppState = Readonly<
  _CommonCanvasAppState & {
    shouldCacheIgnoreZoom: AppState["shouldCacheIgnoreZoom"];
    /** null indicates transparent bg */
    viewBackgroundColor: AppState["viewBackgroundColor"] | null;
    exportScale: AppState["exportScale"];
    selectedElementsAreBeingDragged: AppState["selectedElementsAreBeingDragged"];
    gridSize: AppState["gridSize"];
    gridStep: AppState["gridStep"];
    frameRendering: AppState["frameRendering"];
    currentHoveredFontFamily: AppState["currentHoveredFontFamily"];
    hoveredElementIds: AppState["hoveredElementIds"];
    // Cropping
    croppingElementId: AppState["croppingElementId"];
  }
>;

export type InteractiveCanvasAppState = Readonly<
  _CommonCanvasAppState & {
    // renderInteractiveScene
    activeEmbeddable: AppState["activeEmbeddable"];
    editingLinearElement: AppState["editingLinearElement"];
    selectionElement: AppState["selectionElement"];
    selectedGroupIds: AppState["selectedGroupIds"];
    selectedLinearElement: AppState["selectedLinearElement"];
    multiElement: AppState["multiElement"];
    isBindingEnabled: AppState["isBindingEnabled"];
    suggestedBindings: AppState["suggestedBindings"];
    isRotating: AppState["isRotating"];
    elementsToHighlight: AppState["elementsToHighlight"];
    // Collaborators
    collaborators: AppState["collaborators"];
    // SnapLines
    snapLines: AppState["snapLines"];
    zenModeEnabled: AppState["zenModeEnabled"];
    editingTextElement: AppState["editingTextElement"];
    // Cropping
    isCropping: AppState["isCropping"];
    croppingElementId: AppState["croppingElementId"];
    // Search matches
    searchMatches: AppState["searchMatches"];
  }
>;

export type ObservedAppState = ObservedStandaloneAppState &
  ObservedElementsAppState;

export type ObservedStandaloneAppState = {
  name: AppState["name"];
  viewBackgroundColor: AppState["viewBackgroundColor"];
};

export type ObservedElementsAppState = {
  editingGroupId: AppState["editingGroupId"];
  selectedElementIds: AppState["selectedElementIds"];
  selectedGroupIds: AppState["selectedGroupIds"];
  // Avoiding storing whole instance, as it could lead into state incosistencies, empty undos/redos and etc.
  editingLinearElementId: LinearElementEditor["elementId"] | null;
  // Right now it's coupled to `editingLinearElement`, ideally it should not be really needed as we already have selectedElementIds & editingLinearElementId
  selectedLinearElementId: LinearElementEditor["elementId"] | null;
  croppingElementId: AppState["croppingElementId"];
};

export interface AppState {
  contextMenu: {
    items: ContextMenuItems;
    top: number;
    left: number;
  } | null;
  showWelcomeScreen: boolean;
  isLoading: boolean;
  errorMessage: React.ReactNode;
  activeEmbeddable: {
    element: NonDeletedExcalidrawElement;
    state: "hover" | "active";
  } | null;
  /**
   * for a newly created element
   * - set on pointer down, updated during pointer move, used on pointer up
   */
  newElement: NonDeleted<ExcalidrawNonSelectionElement> | null;
  /**
   * for a single element that's being resized
   * - set on pointer down when it's selected and the active tool is selection
   */
  resizingElement: NonDeletedExcalidrawElement | null;
  /**
   * multiElement is for multi-point linear element that's created by clicking as opposed to dragging
   * - when set and present, the editor will handle linear element creation logic accordingly
   */
  multiElement: NonDeleted<ExcalidrawLinearElement> | null;
  /**
   * decoupled from newElement, dragging selection only creates selectionElement
   * - set on pointer down, updated during pointer move
   */
  selectionElement: NonDeletedExcalidrawElement | null;
  isBindingEnabled: boolean;
  startBoundElement: NonDeleted<ExcalidrawBindableElement> | null;
  suggestedBindings: SuggestedBinding[];
  frameToHighlight: NonDeleted<ExcalidrawFrameLikeElement> | null;
  frameRendering: {
    enabled: boolean;
    name: boolean;
    outline: boolean;
    clip: boolean;
  };
  editingFrame: string | null;
  elementsToHighlight: NonDeleted<ExcalidrawElement>[] | null;
  /**
   * set when a new text is created or when an existing text is being edited
   */
  editingTextElement: NonDeletedExcalidrawElement | null;
  editingLinearElement: LinearElementEditor | null;
  activeTool: {
    /**
     * indicates a previous tool we should revert back to if we deselect the
     * currently active tool. At the moment applies to `eraser` and `hand` tool.
     */
    lastActiveTool: ActiveTool | null;
    locked: boolean;
    // indicates if the current tool is temporarily switched on from the selection tool
    fromSelection: boolean;
  } & ActiveTool;
  penMode: boolean;
  penDetected: boolean;
  exportBackground: boolean;
  exportEmbedScene: boolean;
  exportWithDarkMode: boolean;
  exportScale: number;
  currentItemStrokeColor: string;
  currentItemBackgroundColor: string;
  currentItemFillStyle: ExcalidrawElement["fillStyle"];
  currentItemStrokeWidth: number;
  currentItemStrokeStyle: ExcalidrawElement["strokeStyle"];
  currentItemRoughness: number;
  currentItemOpacity: number;
  currentItemFontFamily: FontFamilyValues;
  currentItemFontSize: number;
  currentItemTextAlign: TextAlign;
  currentItemStartArrowhead: Arrowhead | null;
  currentItemEndArrowhead: Arrowhead | null;
  currentHoveredFontFamily: FontFamilyValues | null;
  currentItemRoundness: StrokeRoundness;
  currentItemArrowType: "sharp" | "round" | "elbow";
  viewBackgroundColor: string;
  scrollX: number;
  scrollY: number;
  cursorButton: "up" | "down";
  scrolledOutside: boolean;
  name: string | null;
  isResizing: boolean;
  isRotating: boolean;
  zoom: Zoom;
  openMenu: "canvas" | "shape" | null;
  openPopup:
    | "canvasBackground"
    | "elementBackground"
    | "elementStroke"
    | "fontFamily"
    | null;
  openSidebar: { name: SidebarName; tab?: SidebarTabName } | null;
  openDialog:
    | null
    | { name: "imageExport" | "help" | "jsonExport" }
    | { name: "ttd"; tab: "text-to-diagram" | "mermaid" }
    | { name: "commandPalette" }
    | { name: "elementLinkSelector"; sourceElementId: ExcalidrawElement["id"] };

  /**
   * Reflects user preference for whether the default sidebar should be docked.
   *
   * NOTE this is only a user preference and does not reflect the actual docked
   * state of the sidebar, because the host apps can override this through
   * a DefaultSidebar prop, which is not reflected back to the appState.
   */
  defaultSidebarDockedPreference: boolean;

  lastPointerDownWith: PointerType;
  selectedElementIds: Readonly<{ [id: string]: true }>;
  hoveredElementIds: Readonly<{ [id: string]: true }>;
  previousSelectedElementIds: { [id: string]: true };
  selectedElementsAreBeingDragged: boolean;
  shouldCacheIgnoreZoom: boolean;
  toast: { message: string; closable?: boolean; duration?: number } | null;
  zenModeEnabled: boolean;
  theme: Theme;
  /** grid cell px size */
  gridSize: number;
  gridStep: number;
  gridModeEnabled: boolean;
  viewModeEnabled: boolean;

  /** top-most selected groups (i.e. does not include nested groups) */
  selectedGroupIds: { [groupId: string]: boolean };
  /** group being edited when you drill down to its constituent element
    (e.g. when you double-click on a group's element) */
  editingGroupId: GroupId | null;
  width: number;
  height: number;
  offsetTop: number;
  offsetLeft: number;

  fileHandle: FileSystemHandle | null;
  collaborators: Map<SocketId, Collaborator>;
  stats: {
    open: boolean;
    /** bitmap. Use `STATS_PANELS` bit values */
    panels: number;
  };
  currentChartType: ChartType;
  pasteDialog:
    | {
        shown: false;
        data: null;
      }
    | {
        shown: true;
        data: Spreadsheet;
      };
  /** imageElement waiting to be placed on canvas */
  pendingImageElementId: ExcalidrawImageElement["id"] | null;
  showHyperlinkPopup: false | "info" | "editor";
  selectedLinearElement: LinearElementEditor | null;
  snapLines: readonly SnapLine[];
  originSnapOffset: {
    x: number;
    y: number;
  } | null;
  objectsSnapModeEnabled: boolean;
  /** the user's socket id & username who is being followed on the canvas */
  userToFollow: UserToFollow | null;
  /** the socket ids of the users following the current user */
  followedBy: Set<SocketId>;
<<<<<<< HEAD
  scrollConstraints: ScrollConstraints | null;
=======

  /** image cropping */
  isCropping: boolean;
  croppingElementId: ExcalidrawElement["id"] | null;

  searchMatches: readonly SearchMatch[];
>>>>>>> 01304aac
}

type SearchMatch = {
  id: string;
  focus: boolean;
  matchedLines: {
    offsetX: number;
    offsetY: number;
    width: number;
    height: number;
  }[];
};

export type UIAppState = Omit<
  AppState,
  | "suggestedBindings"
  | "startBoundElement"
  | "cursorButton"
  | "scrollX"
  | "scrollY"
>;

export type NormalizedZoomValue = number & { _brand: "normalizedZoom" };

export type Zoom = Readonly<{
  value: NormalizedZoomValue;
}>;

export type PointerCoords = Readonly<{
  x: number;
  y: number;
}>;

export type Gesture = {
  pointers: Map<number, PointerCoords>;
  lastCenter: { x: number; y: number } | null;
  initialDistance: number | null;
  initialScale: number | null;
};

export declare class GestureEvent extends UIEvent {
  readonly rotation: number;
  readonly scale: number;
}

// libraries
// -----------------------------------------------------------------------------
/** @deprecated legacy: do not use outside of migration paths */
export type LibraryItem_v1 = readonly NonDeleted<ExcalidrawElement>[];
/** @deprecated legacy: do not use outside of migration paths */
type LibraryItems_v1 = readonly LibraryItem_v1[];

/** v2 library item */
export type LibraryItem = {
  id: string;
  status: "published" | "unpublished";
  elements: readonly NonDeleted<ExcalidrawElement>[];
  /** timestamp in epoch (ms) */
  created: number;
  name?: string;
  error?: string;
};
export type LibraryItems = readonly LibraryItem[];
export type LibraryItems_anyVersion = LibraryItems | LibraryItems_v1;

export type LibraryItemsSource =
  | ((
      currentLibraryItems: LibraryItems,
    ) => MaybePromise<LibraryItems_anyVersion | Blob>)
  | MaybePromise<LibraryItems_anyVersion | Blob>;
// -----------------------------------------------------------------------------

export type ExcalidrawInitialDataState = Merge<
  ImportedDataState,
  {
    libraryItems?: MaybePromise<Required<ImportedDataState>["libraryItems"]>;
  }
>;

export type OnUserFollowedPayload = {
  userToFollow: UserToFollow;
  action: "FOLLOW" | "UNFOLLOW";
};

export interface ExcalidrawProps {
  onChange?: (
    elements: readonly OrderedExcalidrawElement[],
    appState: AppState,
    files: BinaryFiles,
  ) => void;
  initialData?:
    | (() => MaybePromise<ExcalidrawInitialDataState | null>)
    | MaybePromise<ExcalidrawInitialDataState | null>;
  excalidrawAPI?: (api: ExcalidrawImperativeAPI) => void;
  isCollaborating?: boolean;
  onPointerUpdate?: (payload: {
    pointer: { x: number; y: number; tool: "pointer" | "laser" };
    button: "down" | "up";
    pointersMap: Gesture["pointers"];
  }) => void;
  onPaste?: (
    data: ClipboardData,
    event: ClipboardEvent | null,
  ) => Promise<boolean> | boolean;
  /**
   * Called when element(s) are duplicated so you can listen or modify as
   * needed.
   *
   * Called when duplicating via mouse-drag, keyboard, paste, library insert
   * etc.
   *
   * Returned elements will be used in place of the next elements
   * (you should return all elements, including deleted, and not mutate
   * the element if changes are made)
   */
  onDuplicate?: (
    nextElements: readonly ExcalidrawElement[],
    /** excludes the duplicated elements */
    prevElements: readonly ExcalidrawElement[],
  ) => ExcalidrawElement[] | void;
  renderTopRightUI?: (
    isMobile: boolean,
    appState: UIAppState,
  ) => JSX.Element | null;
  langCode?: Language["code"];
  viewModeEnabled?: boolean;
  zenModeEnabled?: boolean;
  gridModeEnabled?: boolean;
  objectsSnapModeEnabled?: boolean;
  libraryReturnUrl?: string;
  theme?: Theme;
  // @TODO come with better API before v0.18.0
  name?: string;
  renderCustomStats?: (
    elements: readonly NonDeletedExcalidrawElement[],
    appState: UIAppState,
  ) => JSX.Element;
  UIOptions?: Partial<UIOptions>;
  detectScroll?: boolean;
  handleKeyboardGlobally?: boolean;
  onLibraryChange?: (libraryItems: LibraryItems) => void | Promise<any>;
  autoFocus?: boolean;
  generateIdForFile?: (file: File) => string | Promise<string>;
  generateLinkForSelection?: (id: string, type: "element" | "group") => string;
  onLinkOpen?: (
    element: NonDeletedExcalidrawElement,
    event: CustomEvent<{
      nativeEvent: MouseEvent | React.PointerEvent<HTMLCanvasElement>;
    }>,
  ) => void;
  onPointerDown?: (
    activeTool: AppState["activeTool"],
    pointerDownState: PointerDownState,
  ) => void;
  onPointerUp?: (
    activeTool: AppState["activeTool"],
    pointerDownState: PointerDownState,
  ) => void;
  onScrollChange?: (scrollX: number, scrollY: number, zoom: Zoom) => void;
  onUserFollow?: (payload: OnUserFollowedPayload) => void;
  children?: React.ReactNode;
  scrollConstraints?: AppState["scrollConstraints"];
  validateEmbeddable?:
    | boolean
    | string[]
    | RegExp
    | RegExp[]
    | ((link: string) => boolean | undefined);
  renderEmbeddable?: (
    element: NonDeleted<ExcalidrawEmbeddableElement>,
    appState: AppState,
  ) => JSX.Element | null;
  aiEnabled?: boolean;
  showDeprecatedFonts?: boolean;
}

export type SceneData = {
  elements?: ImportedDataState["elements"];
  appState?: ImportedDataState["appState"];
  collaborators?: Map<SocketId, Collaborator>;
  captureUpdate?: CaptureUpdateActionType;
};

export type ExportOpts = {
  saveFileToDisk?: boolean;
  onExportToBackend?: (
    exportedElements: readonly NonDeletedExcalidrawElement[],
    appState: UIAppState,
    files: BinaryFiles,
  ) => void;
  renderCustomUI?: (
    exportedElements: readonly NonDeletedExcalidrawElement[],
    appState: UIAppState,
    files: BinaryFiles,
    canvas: HTMLCanvasElement,
  ) => JSX.Element;
};

// NOTE at the moment, if action name corresponds to canvasAction prop, its
// truthiness value will determine whether the action is rendered or not
// (see manager renderAction). We also override canvasAction values in
// Excalidraw package index.tsx.
export type CanvasActions = Partial<{
  changeViewBackgroundColor: boolean;
  clearCanvas: boolean;
  export: false | ExportOpts;
  loadScene: boolean;
  saveToActiveFile: boolean;
  toggleTheme: boolean | null;
  saveAsImage: boolean;
}>;

export type UIOptions = Partial<{
  dockedSidebarBreakpoint: number;
  canvasActions: CanvasActions;
  tools: {
    image: boolean;
  };
  /** @deprecated does nothing. Will be removed in 0.15 */
  welcomeScreen?: boolean;
}>;

export type AppProps = Merge<
  ExcalidrawProps,
  {
    UIOptions: Merge<
      UIOptions,
      {
        canvasActions: Required<CanvasActions> & { export: ExportOpts };
      }
    >;
    detectScroll: boolean;
    handleKeyboardGlobally: boolean;
    isCollaborating: boolean;
    children?: React.ReactNode;
    aiEnabled: boolean;
  }
>;

/** A subset of App class properties that we need to use elsewhere
 * in the app, eg Manager. Factored out into a separate type to keep DRY. */
export type AppClassProperties = {
  props: AppProps;
  state: AppState;
  interactiveCanvas: HTMLCanvasElement | null;
  /** static canvas */
  canvas: HTMLCanvasElement;
  focusContainer(): void;
  library: Library;
  imageCache: Map<
    FileId,
    {
      image: HTMLImageElement | Promise<HTMLImageElement>;
      mimeType: ValueOf<typeof IMAGE_MIME_TYPES>;
    }
  >;
  files: BinaryFiles;
  device: App["device"];
  scene: App["scene"];
  syncActionResult: App["syncActionResult"];
  fonts: App["fonts"];
  pasteFromClipboard: App["pasteFromClipboard"];
  id: App["id"];
  onInsertElements: App["onInsertElements"];
  onExportImage: App["onExportImage"];
  lastViewportPosition: App["lastViewportPosition"];
  scrollToContent: App["scrollToContent"];
  addFiles: App["addFiles"];
  addElementsFromPasteOrLibrary: App["addElementsFromPasteOrLibrary"];
  togglePenMode: App["togglePenMode"];
  toggleLock: App["toggleLock"];
  setActiveTool: App["setActiveTool"];
  setOpenDialog: App["setOpenDialog"];
  insertEmbeddableElement: App["insertEmbeddableElement"];
  onMagicframeToolSelect: App["onMagicframeToolSelect"];
  getName: App["getName"];
  dismissLinearEditor: App["dismissLinearEditor"];
  flowChartCreator: App["flowChartCreator"];
  getEffectiveGridSize: App["getEffectiveGridSize"];
  setPlugins: App["setPlugins"];
  plugins: App["plugins"];
  getEditorUIOffsets: App["getEditorUIOffsets"];
  visibleElements: App["visibleElements"];
  excalidrawContainerValue: App["excalidrawContainerValue"];

  onPointerUpEmitter: App["onPointerUpEmitter"];
};

export type PointerDownState = Readonly<{
  // The first position at which pointerDown happened
  origin: Readonly<{ x: number; y: number }>;
  // Same as "origin" but snapped to the grid, if grid is on
  originInGrid: Readonly<{ x: number; y: number }>;
  // Scrollbar checks
  scrollbars: ReturnType<typeof isOverScrollBars>;
  // The previous pointer position
  lastCoords: { x: number; y: number };
  // map of original elements data
  originalElements: Map<string, NonDeleted<ExcalidrawElement>>;
  resize: {
    // Handle when resizing, might change during the pointer interaction
    handleType: MaybeTransformHandleType;
    // This is determined on the initial pointer down event
    isResizing: boolean;
    // This is determined on the initial pointer down event
    offset: { x: number; y: number };
    // This is determined on the initial pointer down event
    arrowDirection: "origin" | "end";
    // This is a center point of selected elements determined on the initial pointer down event (for rotation only)
    center: { x: number; y: number };
  };
  hit: {
    // The element the pointer is "hitting", is determined on the initial
    // pointer down event
    element: NonDeleted<ExcalidrawElement> | null;
    // The elements the pointer is "hitting", is determined on the initial
    // pointer down event
    allHitElements: NonDeleted<ExcalidrawElement>[];
    // This is determined on the initial pointer down event
    wasAddedToSelection: boolean;
    // Whether selected element(s) were duplicated, might change during the
    // pointer interaction
    hasBeenDuplicated: boolean;
    hasHitCommonBoundingBoxOfSelectedElements: boolean;
  };
  withCmdOrCtrl: boolean;
  drag: {
    // Might change during the pointer interaction
    hasOccurred: boolean;
    // Might change during the pointer interaction
    offset: { x: number; y: number } | null;
  };
  // We need to have these in the state so that we can unsubscribe them
  eventListeners: {
    // It's defined on the initial pointer down event
    onMove: null | ReturnType<typeof throttleRAF>;
    // It's defined on the initial pointer down event
    onUp: null | ((event: PointerEvent) => void);
    // It's defined on the initial pointer down event
    onKeyDown: null | ((event: KeyboardEvent) => void);
    // It's defined on the initial pointer down event
    onKeyUp: null | ((event: KeyboardEvent) => void);
  };
  boxSelection: {
    hasOccurred: boolean;
  };
}>;

export type UnsubscribeCallback = () => void;

export interface ExcalidrawImperativeAPI {
  updateScene: InstanceType<typeof App>["updateScene"];
  updateLibrary: InstanceType<typeof Library>["updateLibrary"];
  resetScene: InstanceType<typeof App>["resetScene"];
  getSceneElementsIncludingDeleted: InstanceType<
    typeof App
  >["getSceneElementsIncludingDeleted"];
  history: {
    clear: InstanceType<typeof App>["resetHistory"];
  };
  getSceneElements: InstanceType<typeof App>["getSceneElements"];
  getAppState: () => InstanceType<typeof App>["state"];
  getFiles: () => InstanceType<typeof App>["files"];
  getName: InstanceType<typeof App>["getName"];
  scrollToContent: InstanceType<typeof App>["scrollToContent"];
  registerAction: (action: Action) => void;
  refresh: InstanceType<typeof App>["refresh"];
  setToast: InstanceType<typeof App>["setToast"];
  addFiles: (data: BinaryFileData[]) => void;
  id: string;
  setActiveTool: InstanceType<typeof App>["setActiveTool"];
  setCursor: InstanceType<typeof App>["setCursor"];
  resetCursor: InstanceType<typeof App>["resetCursor"];
  toggleSidebar: InstanceType<typeof App>["toggleSidebar"];
  /**
   * Disables rendering of frames (including element clipping), but currently
   * the frames are still interactive in edit mode. As such, this API should be
   * used in conjunction with view mode (props.viewModeEnabled).
   */
  updateFrameRendering: InstanceType<typeof App>["updateFrameRendering"];
  onChange: (
    callback: (
      elements: readonly ExcalidrawElement[],
      appState: AppState,
      files: BinaryFiles,
    ) => void,
  ) => UnsubscribeCallback;
  onPointerDown: (
    callback: (
      activeTool: AppState["activeTool"],
      pointerDownState: PointerDownState,
      event: React.PointerEvent<HTMLElement>,
    ) => void,
  ) => UnsubscribeCallback;
  onPointerUp: (
    callback: (
      activeTool: AppState["activeTool"],
      pointerDownState: PointerDownState,
      event: PointerEvent,
    ) => void,
  ) => UnsubscribeCallback;
  onScrollChange: (
    callback: (scrollX: number, scrollY: number, zoom: Zoom) => void,
  ) => UnsubscribeCallback;
  onUserFollow: (
    callback: (payload: OnUserFollowedPayload) => void,
  ) => UnsubscribeCallback;
<<<<<<< HEAD
  setScrollConstraints: InstanceType<typeof App>["setScrollConstraints"];
};
=======
}
>>>>>>> 01304aac

export type Device = Readonly<{
  viewport: {
    isMobile: boolean;
    isLandscape: boolean;
  };
  editor: {
    isMobile: boolean;
    canFitSidebar: boolean;
  };
  isTouchScreen: boolean;
}>;

export type FrameNameBounds = {
  x: number;
  y: number;
  width: number;
  height: number;
  angle: number;
};

export type FrameNameBoundsCache = {
  get: (
    frameElement: ExcalidrawFrameLikeElement | ExcalidrawMagicFrameElement,
  ) => FrameNameBounds | null;
  _cache: Map<
    string,
    FrameNameBounds & {
      zoom: AppState["zoom"]["value"];
      versionNonce: ExcalidrawFrameLikeElement["versionNonce"];
    }
  >;
};

export type AnimateTranslateCanvasValues = {
  scrollX: AppState["scrollX"];
  scrollY: AppState["scrollY"];
  zoom: AppState["zoom"]["value"];
};

export type KeyboardModifiersObject = {
  ctrlKey: boolean;
  shiftKey: boolean;
  altKey: boolean;
  metaKey: boolean;
};

export type Primitive =
  | number
  | string
  | boolean
  | bigint
  | symbol
  | null
  | undefined;

export type JSONValue = string | number | boolean | null | object;

export type EmbedsValidationStatus = Map<
  ExcalidrawIframeLikeElement["id"],
  boolean
>;

export type ElementsPendingErasure = Set<ExcalidrawElement["id"]>;

<<<<<<< HEAD
export type ScrollConstraints = {
  x: number;
  y: number;
  width: number;
  height: number;
  animateOnNextUpdate?: boolean;
  viewportZoomFactor?: number;
  lockZoom?: boolean;
};
=======
export type PendingExcalidrawElements = ExcalidrawElement[];

/** Runtime gridSize value. Null indicates disabled grid. */
export type NullableGridSize =
  | (AppState["gridSize"] & MakeBrand<"NullableGridSize">)
  | null;

export type GenerateDiagramToCode = (props: {
  frame: ExcalidrawMagicFrameElement;
  children: readonly ExcalidrawElement[];
}) => MaybePromise<{ html: string }>;

export type Offsets = Partial<{
  top: number;
  right: number;
  bottom: number;
  left: number;
}>;
>>>>>>> 01304aac
<|MERGE_RESOLUTION|>--- conflicted
+++ resolved
@@ -422,16 +422,13 @@
   userToFollow: UserToFollow | null;
   /** the socket ids of the users following the current user */
   followedBy: Set<SocketId>;
-<<<<<<< HEAD
   scrollConstraints: ScrollConstraints | null;
-=======
 
   /** image cropping */
   isCropping: boolean;
   croppingElementId: ExcalidrawElement["id"] | null;
 
   searchMatches: readonly SearchMatch[];
->>>>>>> 01304aac
 }
 
 type SearchMatch = {
@@ -839,12 +836,8 @@
   onUserFollow: (
     callback: (payload: OnUserFollowedPayload) => void,
   ) => UnsubscribeCallback;
-<<<<<<< HEAD
   setScrollConstraints: InstanceType<typeof App>["setScrollConstraints"];
-};
-=======
 }
->>>>>>> 01304aac
 
 export type Device = Readonly<{
   viewport: {
@@ -910,7 +903,6 @@
 
 export type ElementsPendingErasure = Set<ExcalidrawElement["id"]>;
 
-<<<<<<< HEAD
 export type ScrollConstraints = {
   x: number;
   y: number;
@@ -920,7 +912,6 @@
   viewportZoomFactor?: number;
   lockZoom?: boolean;
 };
-=======
 export type PendingExcalidrawElements = ExcalidrawElement[];
 
 /** Runtime gridSize value. Null indicates disabled grid. */
@@ -938,5 +929,4 @@
   right: number;
   bottom: number;
   left: number;
-}>;
->>>>>>> 01304aac
+}>;