--- conflicted
+++ resolved
@@ -79,14 +79,10 @@
   },
   "dependencies": {
     "@braintree/sanitize-url": "6.0.2",
-<<<<<<< HEAD
-    "@excalidraw/laser-pointer": "1.3.2",
-=======
     "@excalidraw/common": "0.18.0",
     "@excalidraw/element": "0.18.0",
     "@excalidraw/math": "0.18.0",
-    "@excalidraw/laser-pointer": "1.3.1",
->>>>>>> 678dff25
+    "@excalidraw/laser-pointer": "1.3.2",
     "@excalidraw/mermaid-to-excalidraw": "1.1.2",
     "@excalidraw/random-username": "1.1.0",
     "@radix-ui/react-popover": "1.1.6",
