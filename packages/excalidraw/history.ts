--- conflicted
+++ resolved
@@ -1,15 +1,8 @@
-<<<<<<< HEAD
-import { Emitter } from "./emitter";
-import { type Store, StoreDelta, StoreIncrement } from "./store";
-import type { SceneElementsMap } from "./element/types";
-=======
 import type { SceneElementsMap } from "@excalidraw/element/types";
 
 import { Emitter } from "./emitter";
+import { type Store, StoreDelta, StoreIncrement } from "./store";
 
-import type { AppStateChange, ElementsChange } from "./change";
-import type { Snapshot } from "./store";
->>>>>>> 0cd5a259
 import type { AppState } from "./types";
 
 export class HistoryEntry extends StoreDelta {}
