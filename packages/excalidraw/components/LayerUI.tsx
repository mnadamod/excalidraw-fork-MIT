--- conflicted
+++ resolved
@@ -553,22 +553,7 @@
               showExitZenModeBtn={showExitZenModeBtn}
               renderWelcomeScreen={renderWelcomeScreen}
             />
-<<<<<<< HEAD
-            {appState.showStats && (
-              <Stats
-                appState={appState}
-                setAppState={setAppState}
-                elements={elements}
-                onClose={() => {
-                  actionManager.executeAction(actionToggleStats);
-                }}
-                renderCustomStats={renderCustomStats}
-              />
-            )}
             {appState.scrolledOutside && !appState.scrollConstraints && (
-=======
-            {appState.scrolledOutside && (
->>>>>>> 01304aac
               <button
                 type="button"
                 className="scroll-back-to-content"
