--- conflicted
+++ resolved
@@ -234,35 +234,20 @@
   hitElementBoundingBox,
   isLineElement,
   isSimpleArrow,
-} from "@excalidraw/element";
-
-<<<<<<< HEAD
-import { isNonDeletedElement } from "@excalidraw/element";
-
-import { Scene } from "@excalidraw/element";
-
-import { Store, CaptureUpdateAction } from "@excalidraw/element";
-
-import {
+  isGridModeEnabled,
+  SnapCache,
+  isActiveToolNonLinearSnappable,
   getSnapLinesAtPointer,
+  snapLinearElementPoint,
+  isSnappingEnabled,
+  getReferenceSnapPoints,
+  getVisibleGaps,
   snapDraggedElements,
-  isActiveToolNonLinearSnappable,
   snapNewElement,
   snapResizingElements,
-  isSnappingEnabled,
-  getVisibleGaps,
-  getReferenceSnapPoints,
-  SnapCache,
-  isGridModeEnabled,
-  snapLinearElementPoint,
 } from "@excalidraw/element";
 
-import type { LocalPoint, GlobalPoint, Radians } from "@excalidraw/math";
-
-import type { ElementUpdate } from "@excalidraw/element";
-=======
-import type { LocalPoint, Radians } from "@excalidraw/math";
->>>>>>> c1415004
+import type { GlobalPoint, LocalPoint, Radians } from "@excalidraw/math";
 
 import type {
   ExcalidrawElement,
@@ -5864,37 +5849,41 @@
       this.state.editingLinearElement &&
       !this.state.editingLinearElement.isDragging
     ) {
-      const editingLinearElement = LinearElementEditor.handlePointerMove(
+      const result = LinearElementEditor.handlePointerMove(
         event,
         scenePointerX,
         scenePointerY,
         this,
       );
 
-      if (
-        editingLinearElement &&
-        editingLinearElement !== this.state.editingLinearElement
-      ) {
-        // Since we are reading from previous state which is not possible with
-        // automatic batching in React 18 hence using flush sync to synchronously
-        // update the state. Check https://github.com/excalidraw/excalidraw/pull/5508 for more details.
-        flushSync(() => {
-          this.setState({
-            editingLinearElement,
-            snapLines: editingLinearElement.snapLines,
+      if (result) {
+        const { linearElementEditor: editingLinearElement, snapLines } = result;
+
+        if (
+          editingLinearElement &&
+          editingLinearElement !== this.state.editingLinearElement
+        ) {
+          // Since we are reading from previous state which is not possible with
+          // automatic batching in React 18 hence using flush sync to synchronously
+          // update the state. Check https://github.com/excalidraw/excalidraw/pull/5508 for more details.
+          flushSync(() => {
+            this.setState({
+              editingLinearElement,
+              snapLines,
+            });
           });
-        });
-      }
-      if (editingLinearElement?.lastUncommittedPoint != null) {
-        this.maybeSuggestBindingAtCursor(
-          scenePointer,
-          editingLinearElement.elbowed,
-        );
-      } else {
-        // causes stack overflow if not sync
-        flushSync(() => {
-          this.setState({ suggestedBindings: [] });
-        });
+        }
+        if (editingLinearElement?.lastUncommittedPoint != null) {
+          this.maybeSuggestBindingAtCursor(
+            scenePointer,
+            editingLinearElement.elbowed,
+          );
+        } else {
+          // causes stack overflow if not sync
+          flushSync(() => {
+            this.setState({ suggestedBindings: [] });
+          });
+        }
       }
     }
 
@@ -8342,17 +8331,7 @@
           pointerDownState.lastCoords.y = pointerCoords.y;
           pointerDownState.drag.hasOccurred = true;
 
-<<<<<<< HEAD
-          this.setState({
-            editingLinearElement: this.state.editingLinearElement
-              ? newLinearElementEditor
-              : null,
-            selectedLinearElement: newLinearElementEditor,
-            snapLines: newLinearElementEditor.snapLines,
-          });
-=======
           this.setState(newState);
->>>>>>> c1415004
 
           return;
         }
