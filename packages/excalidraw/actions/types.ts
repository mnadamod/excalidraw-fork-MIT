import type {
  ExcalidrawElement,
  OrderedExcalidrawElement,
} from "@excalidraw/element/types";

import type { CaptureUpdateActionType } from "../store";
import type {
  AppClassProperties,
  AppState,
  ExcalidrawProps,
  BinaryFiles,
  UIAppState,
} from "../types";
import type React from "react";

export type ActionSource =
  | "ui"
  | "keyboard"
  | "contextMenu"
  | "api"
  | "commandPalette";

/** if false, the action should be prevented */
export type ActionResult =
  | {
      elements?: readonly ExcalidrawElement[] | null;
<<<<<<< HEAD
      appState?: MarkOptional<
        AppState,
        "offsetTop" | "offsetLeft" | "width" | "height" | "scrollConstraints"
      > | null;
=======
      appState?: Partial<AppState> | null;
>>>>>>> 01304aac
      files?: BinaryFiles | null;
      captureUpdate: CaptureUpdateActionType;
      replaceFiles?: boolean;
    }
  | false;

type ActionFn = (
  elements: readonly OrderedExcalidrawElement[],
  appState: Readonly<AppState>,
  formData: any,
  app: AppClassProperties,
) => ActionResult | Promise<ActionResult>;

export type UpdaterFn = (res: ActionResult) => void;
export type ActionFilterFn = (action: Action) => void;

export type ActionName =
  | "copy"
  | "cut"
  | "paste"
  | "copyAsPng"
  | "copyAsSvg"
  | "copyText"
  | "sendBackward"
  | "bringForward"
  | "sendToBack"
  | "bringToFront"
  | "copyStyles"
  | "selectAll"
  | "pasteStyles"
  | "gridMode"
  | "zenMode"
  | "objectsSnapMode"
  | "stats"
  | "changeStrokeColor"
  | "changeBackgroundColor"
  | "changeFillStyle"
  | "changeStrokeWidth"
  | "changeStrokeShape"
  | "changeSloppiness"
  | "changeStrokeStyle"
  | "changeArrowhead"
  | "changeArrowType"
  | "changeOpacity"
  | "changeFontSize"
  | "toggleCanvasMenu"
  | "toggleEditMenu"
  | "undo"
  | "redo"
  | "finalize"
  | "changeProjectName"
  | "changeExportBackground"
  | "changeExportEmbedScene"
  | "changeExportScale"
  | "saveToActiveFile"
  | "saveFileToDisk"
  | "loadScene"
  | "duplicateSelection"
  | "deleteSelectedElements"
  | "changeViewBackgroundColor"
  | "clearCanvas"
  | "zoomIn"
  | "zoomOut"
  | "resetZoom"
  | "zoomToFit"
  | "zoomToFitSelection"
  | "zoomToFitSelectionInViewport"
  | "changeFontFamily"
  | "changeTextAlign"
  | "changeVerticalAlign"
  | "toggleFullScreen"
  | "toggleShortcuts"
  | "group"
  | "ungroup"
  | "goToCollaborator"
  | "addToLibrary"
  | "changeRoundness"
  | "alignTop"
  | "alignBottom"
  | "alignLeft"
  | "alignRight"
  | "alignVerticallyCentered"
  | "alignHorizontallyCentered"
  | "distributeHorizontally"
  | "distributeVertically"
  | "flipHorizontal"
  | "flipVertical"
  | "viewMode"
  | "exportWithDarkMode"
  | "toggleTheme"
  | "increaseFontSize"
  | "decreaseFontSize"
  | "unbindText"
  | "hyperlink"
  | "bindText"
  | "unlockAllElements"
  | "toggleElementLock"
  | "toggleLinearEditor"
  | "toggleEraserTool"
  | "toggleHandTool"
  | "selectAllElementsInFrame"
  | "removeAllElementsFromFrame"
  | "updateFrameRendering"
  | "setFrameAsActiveTool"
  | "setEmbeddableAsActiveTool"
  | "createContainerFromText"
  | "wrapTextInContainer"
  | "commandPalette"
  | "autoResize"
  | "elementStats"
  | "searchMenu"
  | "copyElementLink"
  | "linkToElement"
  | "cropEditor"
  | "wrapSelectionInFrame"
  | "toggleLassoTool";

export type PanelComponentProps = {
  elements: readonly ExcalidrawElement[];
  appState: AppState;
  updateData: <T = any>(formData?: T) => void;
  appProps: ExcalidrawProps;
  data?: Record<string, any>;
  app: AppClassProperties;
};

export interface Action {
  name: ActionName;
  label:
    | string
    | ((
        elements: readonly ExcalidrawElement[],
        appState: Readonly<AppState>,
        app: AppClassProperties,
      ) => string);
  keywords?: string[];
  icon?:
    | React.ReactNode
    | ((
        appState: UIAppState,
        elements: readonly ExcalidrawElement[],
      ) => React.ReactNode);
  PanelComponent?: React.FC<PanelComponentProps>;
  perform: ActionFn;
  keyPriority?: number;
  keyTest?: (
    event: React.KeyboardEvent | KeyboardEvent,
    appState: AppState,
    elements: readonly ExcalidrawElement[],
    app: AppClassProperties,
  ) => boolean;
  predicate?: (
    elements: readonly ExcalidrawElement[],
    appState: AppState,
    appProps: ExcalidrawProps,
    app: AppClassProperties,
  ) => boolean;
  checked?: (appState: Readonly<AppState>) => boolean;
  trackEvent:
    | false
    | {
        category:
          | "toolbar"
          | "element"
          | "canvas"
          | "export"
          | "history"
          | "menu"
          | "collab"
          | "hyperlink"
          | "search_menu";
        action?: string;
        predicate?: (
          appState: Readonly<AppState>,
          elements: readonly ExcalidrawElement[],
          value: any,
        ) => boolean;
      };
  /** if set to `true`, allow action to be performed in viewMode.
   *  Defaults to `false` */
  viewMode?: boolean;
}<|MERGE_RESOLUTION|>--- conflicted
+++ resolved
@@ -24,14 +24,7 @@
 export type ActionResult =
   | {
       elements?: readonly ExcalidrawElement[] | null;
-<<<<<<< HEAD
-      appState?: MarkOptional<
-        AppState,
-        "offsetTop" | "offsetLeft" | "width" | "height" | "scrollConstraints"
-      > | null;
-=======
       appState?: Partial<AppState> | null;
->>>>>>> 01304aac
       files?: BinaryFiles | null;
       captureUpdate: CaptureUpdateActionType;
       replaceFiles?: boolean;
