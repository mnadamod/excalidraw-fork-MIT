import { getNonDeletedElements } from "@excalidraw/element";
import { mutateElement } from "@excalidraw/element/mutateElement";
import { newFrameElement } from "@excalidraw/element/newElement";
import { isFrameLikeElement } from "@excalidraw/element/typeChecks";
import {
  addElementsToFrame,
  removeAllElementsFromFrame,
} from "@excalidraw/element/frame";
import { getFrameChildren } from "@excalidraw/element/frame";

import { KEYS, updateActiveTool } from "@excalidraw/common";

import { getElementsInGroup } from "@excalidraw/element/groups";

import { getCommonBounds } from "@excalidraw/element/bounds";

import type { ExcalidrawElement } from "@excalidraw/element/types";

import { setCursorForShape } from "../cursor";
import { frameToolIcon } from "../components/icons";
import { getSelectedElements } from "../scene";
<<<<<<< HEAD
import { newFrameElement } from "../element/newElement";
import { getElementsInGroup } from "../groups";
import { mutateElement } from "../element/mutateElement";
import { StoreAction } from "../store";
=======
import { CaptureUpdateAction } from "../store";

import { register } from "./register";

import type { AppClassProperties, AppState, UIAppState } from "../types";
>>>>>>> 0cd5a259

const isSingleFrameSelected = (
  appState: UIAppState,
  app: AppClassProperties,
) => {
  const selectedElements = app.scene.getSelectedElements(appState);

  return (
    selectedElements.length === 1 && isFrameLikeElement(selectedElements[0])
  );
};

export const actionSelectAllElementsInFrame = register({
  name: "selectAllElementsInFrame",
  label: "labels.selectAllElementsInFrame",
  trackEvent: { category: "canvas" },
  perform: (elements, appState, _, app) => {
    const selectedElement =
      app.scene.getSelectedElements(appState).at(0) || null;

    if (isFrameLikeElement(selectedElement)) {
      const elementsInFrame = getFrameChildren(
        getNonDeletedElements(elements),
        selectedElement.id,
      ).filter((element) => !(element.type === "text" && element.containerId));

      return {
        elements,
        appState: {
          ...appState,
          selectedElementIds: elementsInFrame.reduce((acc, element) => {
            acc[element.id] = true;
            return acc;
          }, {} as Record<ExcalidrawElement["id"], true>),
        },
        captureUpdate: CaptureUpdateAction.IMMEDIATELY,
      };
    }

    return {
      elements,
      appState,
      captureUpdate: CaptureUpdateAction.EVENTUALLY,
    };
  },
  predicate: (elements, appState, _, app) =>
    isSingleFrameSelected(appState, app),
});

export const actionRemoveAllElementsFromFrame = register({
  name: "removeAllElementsFromFrame",
  label: "labels.removeAllElementsFromFrame",
  trackEvent: { category: "history" },
  perform: (elements, appState, _, app) => {
    const selectedElement =
      app.scene.getSelectedElements(appState).at(0) || null;

    if (isFrameLikeElement(selectedElement)) {
      return {
        elements: removeAllElementsFromFrame(elements, selectedElement),
        appState: {
          ...appState,
          selectedElementIds: {
            [selectedElement.id]: true,
          },
        },
        captureUpdate: CaptureUpdateAction.IMMEDIATELY,
      };
    }

    return {
      elements,
      appState,
      captureUpdate: CaptureUpdateAction.EVENTUALLY,
    };
  },
  predicate: (elements, appState, _, app) =>
    isSingleFrameSelected(appState, app),
});

export const actionupdateFrameRendering = register({
  name: "updateFrameRendering",
  label: "labels.updateFrameRendering",
  viewMode: true,
  trackEvent: { category: "canvas" },
  perform: (elements, appState) => {
    return {
      elements,
      appState: {
        ...appState,
        frameRendering: {
          ...appState.frameRendering,
          enabled: !appState.frameRendering.enabled,
        },
      },
      captureUpdate: CaptureUpdateAction.EVENTUALLY,
    };
  },
  checked: (appState: AppState) => appState.frameRendering.enabled,
});

export const actionSetFrameAsActiveTool = register({
  name: "setFrameAsActiveTool",
  label: "toolBar.frame",
  trackEvent: { category: "toolbar" },
  icon: frameToolIcon,
  viewMode: false,
  perform: (elements, appState, _, app) => {
    const nextActiveTool = updateActiveTool(appState, {
      type: "frame",
    });

    setCursorForShape(app.interactiveCanvas, {
      ...appState,
      activeTool: nextActiveTool,
    });

    return {
      elements,
      appState: {
        ...appState,
        activeTool: updateActiveTool(appState, {
          type: "frame",
        }),
      },
      captureUpdate: CaptureUpdateAction.EVENTUALLY,
    };
  },
  keyTest: (event) =>
    !event[KEYS.CTRL_OR_CMD] &&
    !event.shiftKey &&
    !event.altKey &&
    event.key.toLocaleLowerCase() === KEYS.F,
});

export const actionWrapSelectionInFrame = register({
  name: "wrapSelectionInFrame",
  label: "labels.wrapSelectionInFrame",
  trackEvent: { category: "element" },
  predicate: (elements, appState, _, app) => {
    const selectedElements = getSelectedElements(elements, appState);

    return (
      selectedElements.length > 0 &&
      !selectedElements.some((element) => isFrameLikeElement(element))
    );
  },
  perform: (elements, appState, _, app) => {
    const selectedElements = getSelectedElements(elements, appState);

    const [x1, y1, x2, y2] = getCommonBounds(
      selectedElements,
      app.scene.getNonDeletedElementsMap(),
    );
    const PADDING = 16;
    const frame = newFrameElement({
      x: x1 - PADDING,
      y: y1 - PADDING,
      width: x2 - x1 + PADDING * 2,
      height: y2 - y1 + PADDING * 2,
    });

    // for a selected partial group, we want to remove it from the remainder of the group
    if (appState.editingGroupId) {
      const elementsInGroup = getElementsInGroup(
        selectedElements,
        appState.editingGroupId,
      );

      for (const elementInGroup of elementsInGroup) {
        const index = elementInGroup.groupIds.indexOf(appState.editingGroupId);

        mutateElement(
          elementInGroup,
          {
            groupIds: elementInGroup.groupIds.slice(0, index),
          },
          false,
        );
      }
    }

    const nextElements = addElementsToFrame(
      [...app.scene.getElementsIncludingDeleted(), frame],
      selectedElements,
      frame,
      appState,
    );

    return {
      elements: nextElements,
      appState: {
        selectedElementIds: { [frame.id]: true },
      },
      captureUpdate: CaptureUpdateAction.IMMEDIATELY,
    };
  },
});<|MERGE_RESOLUTION|>--- conflicted
+++ resolved
@@ -19,18 +19,11 @@
 import { setCursorForShape } from "../cursor";
 import { frameToolIcon } from "../components/icons";
 import { getSelectedElements } from "../scene";
-<<<<<<< HEAD
-import { newFrameElement } from "../element/newElement";
-import { getElementsInGroup } from "../groups";
-import { mutateElement } from "../element/mutateElement";
-import { StoreAction } from "../store";
-=======
 import { CaptureUpdateAction } from "../store";
 
 import { register } from "./register";
 
 import type { AppClassProperties, AppState, UIAppState } from "../types";
->>>>>>> 0cd5a259
 
 const isSingleFrameSelected = (
   appState: UIAppState,
